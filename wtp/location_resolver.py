--- conflicted
+++ resolved
@@ -155,7 +155,6 @@
                 cursor.close()
                 self.connection_pool.putconn(conn)
 
-<<<<<<< HEAD
     # def create_response(self, region_code):
     #     """Create binary response packet"""
     #     if region_code is None:
@@ -170,23 +169,6 @@
         
     #     # Combine region code and IP address
     #     return region_bytes + ip_bytes
-=======
-    def create_response(self, req, region_code):
-        """Create binary response packet"""
-        if region_code is None:
-            region_code = 0  # Default value for unknown regions
-            
-        # Convert region code to 4-byte integer
-        
-        req.area_code = region_code
-        
-        # Convert IP address to bytes (4 bytes)
-        # ip_parts = [int(part) for part in self.weather_server_ip.split('.')]
-        # ip_bytes = bytes(ip_parts)
-        
-        # Combine region code and IP address
-        return req.to_bytes()
->>>>>>> 44914153
     
     ## レスポンスを作成する
     def create_response(self, request):
