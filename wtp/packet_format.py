"""
パケットフォーマット処理クラス
このモジュールは、特定のバイナリパケットフォーマットの処理を行うクラスを提供します。
"""
from typing import Optional, Union, Dict, Any
import struct


class BitFieldError(Exception):
    """ビットフィールド操作に関連するエラー"""
    pass


class Format:
    """
    パケットフォーマットの基底クラス
    共通ヘッダー部分の構造を定義し、ビット操作のユーティリティを提供します
    
    ビットフィールド構造:
    - version:          1-4bit   (4ビット)
    - packet_id:        5-16bit  (12ビット)
    - type:             17-19bit (3ビット)
    - weather_flag:     20bit    (1ビット)
    - temperature_flag: 21bit    (1ビット)
    - pops_flag:        22bit    (1ビット)
    - alert_flag:       23bit    (1ビット)
    - disaster_flag:    24bit    (1ビット)
    - ex_flag:          25bit    (1ビット)
    - day:              26-28bit (3ビット)
    - reserved:         29-32bit (4ビット)
    - timestamp:        33-96bit (64ビット)
    - area_code:        97-116bit (20ビット)
    - checksum:         117-128bit (12ビット)
    """
    
    # ビットフィールド定義 (位置, 長さ)
    _BIT_FIELDS = {
        'version': (0, 4),
        'packet_id': (4, 12),
        'type': (16, 3),
        'weather_flag': (19, 1),
        'temperature_flag': (20, 1),
        'pops_flag': (21, 1),
        'alert_flag': (22, 1),
        'disaster_flag': (23, 1),
        'ex_flag': (24, 1),
        'day': (25, 3),
        'reserved': (28, 4),
        'timestamp': (32, 64),
        'area_code': (96, 20),
        'checksum': (116, 12),
    }
    
    # フィールドの有効範囲
    _FIELD_RANGES = {
        'version': (0, (1 << 4) - 1),
        'packet_id': (0, (1 << 12) - 1),
        'type': (0, (1 << 3) - 1),
        'weather_flag': (0, 1),
        'temperature_flag': (0, 1),
        'pops_flag': (0, 1),
        'alert_flag': (0, 1),
        'disaster_flag': (0, 1),
        'ex_flag': (0, 1),
        'day': (0, (1 << 3) - 1),
        'reserved': (0, (1 << 4) - 1),
        'timestamp': (0, (1 << 64) - 1),
        'area_code': (0, (1 << 20) - 1),
        'checksum': (0, (1 << 12) - 1),
    }

    def __init__(self, **kwargs):
        """
        共通フィールドの初期化
        
        Args:
            **kwargs: 各フィールドの初期値または'bitstr'からの変換
        """
        # フィールドの初期化
        self.version = 0
        self.packet_id = 0
        self.type = 0
        self.weather_flag = 0
        self.temperature_flag = 0
        self.pops_flag = 0
        self.alert_flag = 0
        self.disaster_flag = 0
        self.ex_flag = 0
        self.day = 0
        self.reserved = 0
        self.timestamp = 0
        self.area_code = 0
        self.checksum = 0
        self.next_server_ip = 0

        
        # 'bitstr'が提供された場合はそれを解析
        if 'bitstr' in kwargs:
            self.from_bits(kwargs['bitstr'])
            # bitstrが処理されたので、それ以外のキーワード引数は無視
            return
            
        # 各フィールドをキーワード引数から設定
        for field, (_, _) in self._BIT_FIELDS.items():
            if field in kwargs:
                self._set_validated_field(field, kwargs[field])

    def _set_validated_field(self, field: str, value: int) -> None:
        """
        フィールド値を検証して設定する
        
        Args:
            field: 設定するフィールド名
            value: 設定する値
            
        Raises:
            BitFieldError: 値が有効範囲外の場合
        """
        if field in self._FIELD_RANGES:
            min_val, max_val = self._FIELD_RANGES[field]
            if not (min_val <= value <= max_val):
                raise BitFieldError(
                    f"フィールド '{field}' の値 {value} が有効範囲 {min_val}～{max_val} 外です"
                )
        setattr(self, field, value)

    @staticmethod
    def extract_bits(bitstr: int, start: int, length: int) -> int:
        """
        指定したビット列(bitstr)から、startビット目（0始まり）からlengthビット分を取り出す
        
        Args:
            bitstr: 元のビット列
            start: 開始位置（0始まり）
            length: 取り出すビット長
            
        Returns:
            取り出されたビット値
            
        Examples:
            >>> Format.extract_bits(0b110110, 1, 3)
            0b101
        """
        if length <= 0:
            raise BitFieldError(f"長さは正の整数である必要があります: {length}")
            
        mask = (1 << length) - 1
        return (bitstr >> start) & mask

    @staticmethod
    def extract_rest_bits(bitstr: int, start: int) -> int:
        """
        指定したビット列(bitstr)から、startビット目（0始まり）以降の全てのビットを取り出す
        
        Args:
            bitstr: 元のビット列
            start: 開始位置（0始まり）
            
        Returns:
            取り出されたビット値
            
        Examples:
            >>> Format.extract_rest_bits(0b110110, 2)
            0b110
        """
        return bitstr >> start

    def from_bits(self, bitstr: int) -> None:
        """
        ビット列から全フィールドを設定する
        
        Args:
            bitstr: 解析するビット列
        """
        try:
            for field, (start, length) in self._BIT_FIELDS.items():
                value = self.extract_bits(bitstr, start, length)
                setattr(self, field, value)
        except Exception as e:
            raise BitFieldError(f"ビット列の解析中にエラーが発生しました: {e}")

    def to_bits(self) -> int:
        """
        全フィールドをビット列に変換する
        
        Returns:
            ビット列表現
        """
        try:
            bitstr = 0
            for field, (start, length) in self._BIT_FIELDS.items():
                value = getattr(self, field)
                # 値の範囲を確認
                if isinstance(value, float):
                    value = int(value)
                max_val = (1 << length) - 1
                if value > max_val:
                    raise BitFieldError(
                        f"フィールド '{field}' の値 {value} が最大値 {max_val} を超えています"
                    )
                bitstr |= (value & max_val) << start
            return bitstr
        except Exception as e:
            raise BitFieldError(f"ビット列への変換中にエラーが発生しました: {e}")
            
    def to_bytes(self) -> bytes:
        """
        ビット列をバイト列に変換する
        
        Returns:
            バイト列表現
        """
        bitstr = self.to_bits()
        # 必要なバイト数を計算（128ビット = 16バイト）
        # 基本ビットフィールドの最大位置を計算
        max_pos = max(bit_pos + bit_len for bit_pos, bit_len in self._BIT_FIELDS.values())
        
        # 拡張ビットフィールドがある場合はそれも考慮
        extended_fields = getattr(self, '_EXTENDED_BIT_FIELDS', {})
        if extended_fields:
            extended_max = max(bit_pos + bit_len for bit_pos, bit_len in extended_fields.values())
            max_pos = max(max_pos, extended_max)
            
        # バイト数に変換（8ビット = 1バイト）
        num_bytes = (max_pos + 7) // 8
        
        # 少なくとも32バイト確保（256ビット）
        num_bytes = max(num_bytes, 32)
        return bitstr.to_bytes(num_bytes, byteorder='big')
        
    @classmethod
    def from_bytes(cls, data: bytes) -> 'Format':
        """
        バイト列からインスタンスを生成する
        
        Args:
            data: バイト列
            
        Returns:
            生成されたインスタンス
        """
        bitstr = int.from_bytes(data, byteorder='big')
        return cls(bitstr=bitstr)
        
    def __str__(self) -> str:
        """人間が読める形式で表示する"""
        fields = []
        for field in self._BIT_FIELDS:
            value = getattr(self, field)
            # フラグの場合は真偽値で表示
            if field.endswith('_flag'):
                fields.append(f"{field}={'True' if value else 'False'}")
            else:
                fields.append(f"{field}={value}")
        return f"{self.__class__.__name__}({', '.join(fields)})"
        
    def __repr__(self) -> str:
        """デバッグ用の表示"""
        return self.__str__()
        
    def as_dict(self) -> Dict[str, Any]:
        """
        全フィールドを辞書形式で返す
        
        Returns:
            フィールド名と値の辞書
        """
        return {field: getattr(self, field) for field in self._BIT_FIELDS}


class Request(Format):
    """
    リクエストパケット
    基本フォーマットのみを使用します
    """
    pass


class Response(Format):
    """
    レスポンスパケット
    
    拡張フィールド:
    - weather_code:   129-144bit (16ビット)
    - temperature:    145-152bit (8ビット)
    - pops:           153-160bit (8ビット)
    - ex_field:       161-ビット
    """
    
    # 拡張ビットフィールド定義 (位置, 長さ)
    _EXTENDED_BIT_FIELDS = {
        'weather_code': (128, 16),
        'temperature': (144, 8),
        'pops': (152, 8),
    }
    
    # 拡張フィールドの有効範囲
    _EXTENDED_FIELD_RANGES = {
        'weather_code': (0, (1 << 16) - 1),
        'temperature': (0, (1 << 8) - 1),
        'pops': (0, (1 << 8) - 1),
    }

    def __init__(self, **kwargs):
        """
        レスポンスパケットの初期化
        
        Args:
            **kwargs: 各フィールドの初期値または'bitstr'からの変換
        """
        # 拡張フィールドの初期化
        self.weather_code = 0
        self.temperature = 0
        self.pops = 0
        self.ex_field = 0
        
        # 親クラスの初期化
        super().__init__(**kwargs)
        
        # bitstrが既に処理されていれば終了
        if 'bitstr' in kwargs:
            return
            
        # 拡張フィールドをキーワード引数から設定
        for field, (_, _) in self._EXTENDED_BIT_FIELDS.items():
            if field in kwargs:
                self._set_validated_extended_field(field, kwargs[field])
                
        # ex_fieldを設定
        if 'ex_field' in kwargs:
            self.ex_field = kwargs['ex_field']

    def _set_validated_extended_field(self, field: str, value: int) -> None:
        """
        拡張フィールド値を検証して設定する
        
        Args:
            field: 設定するフィールド名
            value: 設定する値
            
        Raises:
            BitFieldError: 値が有効範囲外の場合
        """
        if field in self._EXTENDED_FIELD_RANGES:
            min_val, max_val = self._EXTENDED_FIELD_RANGES[field]
            if not (min_val <= value <= max_val):
                raise BitFieldError(
                    f"フィールド '{field}' の値 {value} が有効範囲 {min_val}～{max_val} 外です"
                )
        setattr(self, field, value)

    def from_bits(self, bitstr: int) -> None:
        """
        ビット列から全フィールドを設定する
        
        Args:
            bitstr: 解析するビット列
        """
        # 親クラスのフィールドを設定
        super().from_bits(bitstr)
        
        try:
            # 拡張フィールドを設定
            for field, (start, length) in self._EXTENDED_BIT_FIELDS.items():
                value = self.extract_bits(bitstr, start, length)
                setattr(self, field, value)
                
            # ex_fieldを設定（残りのビット）
            ex_field_start = max(pos + size for _, (pos, size) in self._EXTENDED_BIT_FIELDS.items())
            self.ex_field = self.extract_rest_bits(bitstr, ex_field_start)
        except Exception as e:
            raise BitFieldError(f"拡張ビット列の解析中にエラーが発生しました: {e}")

    def to_bits(self) -> int:
        """
        全フィールドをビット列に変換する
        
        Returns:
            ビット列表現
        """
        try:
            # 親クラスのビット列を取得
            bitstr = super().to_bits()
            
            # 拡張フィールドを設定
            for field, (start, length) in self._EXTENDED_BIT_FIELDS.items():
                value = getattr(self, field)
                if isinstance(value, float):
                    value = int(value)
                max_val = (1 << length) - 1
                if value > max_val:
                    raise BitFieldError(
                        f"フィールド '{field}' の値 {value} が最大値 {max_val} を超えています"
                    )
                bitstr |= (value & max_val) << start
                
            # ex_fieldを設定
            ex_field_start = max(pos + size for _, (pos, size) in self._EXTENDED_BIT_FIELDS.items())
            bitstr |= self.ex_field << ex_field_start
            
            return bitstr
        except Exception as e:
            raise BitFieldError(f"拡張ビット列への変換中にエラーが発生しました: {e}")
            
    def as_dict(self) -> Dict[str, Any]:
        """
        全フィールドを辞書形式で返す
        
        Returns:
            フィールド名と値の辞書
        """
        result = super().as_dict()
        # 拡張フィールドを追加
        for field in list(self._EXTENDED_BIT_FIELDS.keys()) + ['ex_field']:
            result[field] = getattr(self, field)
        return result


class ResolverRequest(Format):
    """
    リゾルバリクエストパケット
    
    拡張フィールド:
    - longitude: 129-192bit (64ビット)
    - latitude:  193-256bit (64ビット)
    """
    
    # 拡張ビットフィールド定義 (位置, 長さ)
    _EXTENDED_BIT_FIELDS = {
        'longitude': (128, 64),
        'latitude': (192, 64),
    }
    
    def __init__(self, **kwargs):
        """
        リゾルバリクエストパケットの初期化
        
        Args:
            **kwargs: 各フィールドの初期値または'bitstr'からの変換
        """
        # 拡張フィールドの初期化
        self.longitude = 0
        self.latitude = 0
        
        # 親クラスの初期化
        super().__init__(**kwargs)
        
        # bitstrが既に処理されていれば終了
        if 'bitstr' in kwargs:
            return
            
        # 拡張フィールドをキーワード引数から設定
        for field in ['longitude', 'latitude']:
            if field in kwargs:
                value = kwargs[field]
                # 座標値を10^6倍して整数に変換
                if field == 'longitude' or field == 'latitude':
                    if isinstance(value, float):
                        # 浮動小数点の座標値を10^6倍して整数に変換
                         value = int(value * (10**6))
                    # 整数の場合はそのまま使用（すでに変換済みと想定）
                
                setattr(self, field, value)

    def from_bits(self, bitstr: int) -> None:
        """
        ビット列から全フィールドを設定する
        
        Args:
            bitstr: 解析するビット列
        """
        # 親クラスのフィールドを設定
        super().from_bits(bitstr)
        
        try:
            # 拡張フィールドを設定
            for field, (start, length) in self._EXTENDED_BIT_FIELDS.items():
                # value = self.extract_bits(bitstr, start, length)
                raw_value = self.extract_bits(bitstr, start, length)
                # 座標値の場合、10^6で割って元の浮動小数点数に戻す
                if field == 'longitude' or field == 'latitude':
                    # 整数値を浮動小数点数に変換（10^6で割る）
                    value = raw_value / (10**6)
                else:
                    # 座標以外のフィールドはそのまま
                    value = raw_value
                setattr(self, field, value)
        except Exception as e:
            raise BitFieldError(f"拡張ビット列の解析中にエラーが発生しました: {e}")

    def to_bits(self) -> int:
        """
        全フィールドをビット列に変換する
        
        Returns:
            ビット列表現
        """
        try:
            # 親クラスのビット列を取得
            bitstr = super().to_bits()
            
            # 拡張フィールドを設定
            for field, (start, length) in self._EXTENDED_BIT_FIELDS.items():
                value = getattr(self, field)
                if isinstance(value, float):
                    value = int(value)
                max_val = (1 << length) - 1
                bitstr |= (value & max_val) << start
                
            return bitstr
        except Exception as e:
            raise BitFieldError(f"拡張ビット列への変換中にエラーが発生しました: {e}")
            
    def as_dict(self) -> Dict[str, Any]:
        """
        全フィールドを辞書形式で返す
        
        Returns:
            フィールド名と値の辞書
        """
        result = super().as_dict()
        # 拡張フィールドを追加
        for field in self._EXTENDED_BIT_FIELDS:
            result[field] = getattr(self, field)
        return result


class ResolverResponse(Format):
    """
    リゾルバレスポンスパケット
    
    拡張フィールド:
    - longitude: 129-192bit (64ビット)
    - latitude:  193-256bit (64ビット)
    - ex_field:  257-ビット
    """
    
    # 拡張ビットフィールド定義 (位置, 長さ)
    _EXTENDED_BIT_FIELDS = {
        'longitude': (128, 64),
        'latitude': (192, 64),
<<<<<<< HEAD
        'ex_field': (256,None),
=======
        'ex_field': (256),
>>>>>>> f6b4b334
    }
    
    def __init__(self, **kwargs):
        """
        リゾルバレスポンスパケットの初期化
        
        Args:
            **kwargs: 各フィールドの初期値または'bitstr'からの変換
        """
        # 拡張フィールドの初期化
        self.longitude = 0
        self.latitude = 0
        self.ex_field = [] #辞書型
        
        # 親クラスの初期化
        super().__init__(**kwargs)
        
        # bitstrが既に処理されていれば終了
        if 'bitstr' in kwargs:
            return
            
        # 拡張フィールドをキーワード引数から設定
        for field in ['longitude', 'latitude', 'ex_field']:
            if field in kwargs:
                value = kwargs[field]
                # 座標値を10^6倍して整数に変換
                if field == 'longitude' or field == 'latitude':
                    if isinstance(value, float):
                        # 浮動小数点の座標値を10^6倍して整数に変換
                         value = int(value * (10**6))
                    # 整数の場合はそのまま使用（すでに変換済みと想定）
                
                setattr(self, field, value)


    def from_bits(self, bitstr: int) -> None:
        """
        ビット列から全フィールドを設定する
        
        Args:
            bitstr: 解析するビット列
        """
        # 親クラスのフィールドを設定
        super().from_bits(bitstr)
        
        try:
            # 拡張フィールドを設定
            for field, (start, length) in self._EXTENDED_BIT_FIELDS.items():
                if field == 'ex_field':
                    # ex_fieldは残りのビット全体を取得して別途処理
                    ex_field_start = start
                    ex_field_data = self.extract_rest_bits(bitstr, ex_field_start)
                    # ex_fieldデータを解析
                    self.fetch_ex_field(ex_field_data)
                elif length is not None:
                    # その他のフィールドは従来通り処理
                    raw_value = self.extract_bits(bitstr, start, length)
                    
                    # 座標値の場合、10^6で割って元の浮動小数点数に戻す
                    if field == 'longitude' or field == 'latitude':
                        value = raw_value / (10**6)
                    else:
                        value = raw_value
                    setattr(self, field, value)
        except Exception as e:
            raise BitFieldError(f"拡張ビット列の解析中にエラーが発生しました: {e}")

    def to_bits(self) -> int:
        """
        全フィールドをビット列に変換する
        
        Returns:
            ビット列表現
        """
        try:
            # 親クラスのビット列を取得
            bitstr = super().to_bits()
            
            # 拡張フィールドを設定
            for field, (start, length) in self._EXTENDED_BIT_FIELDS.items():
                value = getattr(self, field)
                if isinstance(value, float):
                    value = int(value)
                max_val = (1 << length) - 1
                bitstr |= (value & max_val) << start
                
            # ex_fieldを設定
            ex_field_start = max(pos + size for _, (pos, size) in self._EXTENDED_BIT_FIELDS.items())
            bitstr |= self.ex_field << ex_field_start
            
            return bitstr
        except Exception as e:
            raise BitFieldError(f"拡張ビット列への変換中にエラーが発生しました: {e}")
            
    def as_dict(self) -> Dict[str, Any]:
        """
        全フィールドを辞書形式で返す
        
        Returns:
            フィールド名と値の辞書
        """
        result = super().as_dict()
        # 拡張フィールドを追加
        for field in list(self._EXTENDED_BIT_FIELDS.keys()) + ['ex_field']:
            result[field] = getattr(self, field)
        return result
def fetch_ex_field(self, bitstr: int, total_bits: int = None) -> None:
    """
    拡張フィールド (ex_field) のデータを解析します。
    
    ビット列は次のフォーマットとなっています：
    ・先頭16ビット：バイト数を示す（10進数と仮定しています）
    ・次の8ビット：キー
    ・その後 (バイト数 * 8) ビット分：値
    これらのレコードが連続していると想定し、全レコードを解析します。
    
    Args:
    bitstr: 解析対象のビット列（整数として与えられる）
    total_bits: ビット列全体の長さ。送信ビット列が固定長で先頭の0が有意な場合、この値を指定してください。
                省略時は bitstr.bit_length() を利用します。
    """
    result = {}
    current_pos = 0
    # total_bitsが指定されなければ、bit_length()で判定（注意：先頭の0は含まれない）
    if total_bits is None:
        total_bits = bitstr.bit_length()
        
    print(f"入力ビット列: {bin(bitstr)}")
    print(f"ビット長: {total_bits}")
    
    # レコードのヘッダはそれぞれ16+8=24ビット必要なため、その分が残っているか確認
    while current_pos + 24 <= total_bits:
        # 先頭16ビットからバイト数を取得（ここではBCD変換の必要がなければそのまま整数として扱う）
        length_field = self.extract_bits(bitstr, current_pos, 16)
        # もし、length_fieldがBCDでエンコードされている場合は以下のように変換してください：
        #   bytes_length = self.bcd_to_int(length_field, 4)
        # 今回はそのままバイナリ値と仮定します。
        bytes_length = length_field  
        bits_length = bytes_length * 8
        print(f"位置 {current_pos}: バイト数={bytes_length}, ビット数={bits_length}")
        current_pos += 16
        
        # 次の8ビットをキーとして抽出
        key = self.extract_bits(bitstr, current_pos, 8)
        print(f"位置 {current_pos}: キー={key}")
        current_pos += 8
        
        # 指定されたデータビットが全体に足りなければ処理終了
        if current_pos + bits_length > total_bits:
            print(f"残りのビットが不足しています: 必要={bits_length}, 残り={total_bits - current_pos}")
            break
        
        # バイト数で指定された長さ分のデータを値として抽出
        value = self.extract_bits(bitstr, current_pos, bits_length)
        print(f"位置 {current_pos}: 値={value} (長さ={bits_length}ビット)")
        current_pos += bits_length
        
        # 結果を辞書に登録
        result[key] = value
        print(f"登録: key={key}, value={value}")
    
    print(f"解析完了: {result}")
    self.ex_field = result

# 使用例
if __name__ == "__main__":
    # from uuid import uuid4
    # from datetime import datetime
    # latitude = 35.6895
    # longitude = 139.6917
    # req = ResolverRequest(version=1, packet_id=1, type=0, weather_flag=0, timestamp=int(datetime.now().timestamp()), longitude=longitude, latitude=latitude, ex_field=0)
    # print(f"{req}")
    # print(f"{req.to_bits()}")
    # res = ResolverResponse(bitstr = req.to_bits())
    # print(f"{res}")<|MERGE_RESOLUTION|>--- conflicted
+++ resolved
@@ -1,721 +1,717 @@
-"""
-パケットフォーマット処理クラス
-このモジュールは、特定のバイナリパケットフォーマットの処理を行うクラスを提供します。
-"""
-from typing import Optional, Union, Dict, Any
-import struct
-
-
-class BitFieldError(Exception):
-    """ビットフィールド操作に関連するエラー"""
-    pass
-
-
-class Format:
-    """
-    パケットフォーマットの基底クラス
-    共通ヘッダー部分の構造を定義し、ビット操作のユーティリティを提供します
-    
-    ビットフィールド構造:
-    - version:          1-4bit   (4ビット)
-    - packet_id:        5-16bit  (12ビット)
-    - type:             17-19bit (3ビット)
-    - weather_flag:     20bit    (1ビット)
-    - temperature_flag: 21bit    (1ビット)
-    - pops_flag:        22bit    (1ビット)
-    - alert_flag:       23bit    (1ビット)
-    - disaster_flag:    24bit    (1ビット)
-    - ex_flag:          25bit    (1ビット)
-    - day:              26-28bit (3ビット)
-    - reserved:         29-32bit (4ビット)
-    - timestamp:        33-96bit (64ビット)
-    - area_code:        97-116bit (20ビット)
-    - checksum:         117-128bit (12ビット)
-    """
-    
-    # ビットフィールド定義 (位置, 長さ)
-    _BIT_FIELDS = {
-        'version': (0, 4),
-        'packet_id': (4, 12),
-        'type': (16, 3),
-        'weather_flag': (19, 1),
-        'temperature_flag': (20, 1),
-        'pops_flag': (21, 1),
-        'alert_flag': (22, 1),
-        'disaster_flag': (23, 1),
-        'ex_flag': (24, 1),
-        'day': (25, 3),
-        'reserved': (28, 4),
-        'timestamp': (32, 64),
-        'area_code': (96, 20),
-        'checksum': (116, 12),
-    }
-    
-    # フィールドの有効範囲
-    _FIELD_RANGES = {
-        'version': (0, (1 << 4) - 1),
-        'packet_id': (0, (1 << 12) - 1),
-        'type': (0, (1 << 3) - 1),
-        'weather_flag': (0, 1),
-        'temperature_flag': (0, 1),
-        'pops_flag': (0, 1),
-        'alert_flag': (0, 1),
-        'disaster_flag': (0, 1),
-        'ex_flag': (0, 1),
-        'day': (0, (1 << 3) - 1),
-        'reserved': (0, (1 << 4) - 1),
-        'timestamp': (0, (1 << 64) - 1),
-        'area_code': (0, (1 << 20) - 1),
-        'checksum': (0, (1 << 12) - 1),
-    }
-
-    def __init__(self, **kwargs):
-        """
-        共通フィールドの初期化
-        
-        Args:
-            **kwargs: 各フィールドの初期値または'bitstr'からの変換
-        """
-        # フィールドの初期化
-        self.version = 0
-        self.packet_id = 0
-        self.type = 0
-        self.weather_flag = 0
-        self.temperature_flag = 0
-        self.pops_flag = 0
-        self.alert_flag = 0
-        self.disaster_flag = 0
-        self.ex_flag = 0
-        self.day = 0
-        self.reserved = 0
-        self.timestamp = 0
-        self.area_code = 0
-        self.checksum = 0
-        self.next_server_ip = 0
-
-        
-        # 'bitstr'が提供された場合はそれを解析
-        if 'bitstr' in kwargs:
-            self.from_bits(kwargs['bitstr'])
-            # bitstrが処理されたので、それ以外のキーワード引数は無視
-            return
-            
-        # 各フィールドをキーワード引数から設定
-        for field, (_, _) in self._BIT_FIELDS.items():
-            if field in kwargs:
-                self._set_validated_field(field, kwargs[field])
-
-    def _set_validated_field(self, field: str, value: int) -> None:
-        """
-        フィールド値を検証して設定する
-        
-        Args:
-            field: 設定するフィールド名
-            value: 設定する値
-            
-        Raises:
-            BitFieldError: 値が有効範囲外の場合
-        """
-        if field in self._FIELD_RANGES:
-            min_val, max_val = self._FIELD_RANGES[field]
-            if not (min_val <= value <= max_val):
-                raise BitFieldError(
-                    f"フィールド '{field}' の値 {value} が有効範囲 {min_val}～{max_val} 外です"
-                )
-        setattr(self, field, value)
-
-    @staticmethod
-    def extract_bits(bitstr: int, start: int, length: int) -> int:
-        """
-        指定したビット列(bitstr)から、startビット目（0始まり）からlengthビット分を取り出す
-        
-        Args:
-            bitstr: 元のビット列
-            start: 開始位置（0始まり）
-            length: 取り出すビット長
-            
-        Returns:
-            取り出されたビット値
-            
-        Examples:
-            >>> Format.extract_bits(0b110110, 1, 3)
-            0b101
-        """
-        if length <= 0:
-            raise BitFieldError(f"長さは正の整数である必要があります: {length}")
-            
-        mask = (1 << length) - 1
-        return (bitstr >> start) & mask
-
-    @staticmethod
-    def extract_rest_bits(bitstr: int, start: int) -> int:
-        """
-        指定したビット列(bitstr)から、startビット目（0始まり）以降の全てのビットを取り出す
-        
-        Args:
-            bitstr: 元のビット列
-            start: 開始位置（0始まり）
-            
-        Returns:
-            取り出されたビット値
-            
-        Examples:
-            >>> Format.extract_rest_bits(0b110110, 2)
-            0b110
-        """
-        return bitstr >> start
-
-    def from_bits(self, bitstr: int) -> None:
-        """
-        ビット列から全フィールドを設定する
-        
-        Args:
-            bitstr: 解析するビット列
-        """
-        try:
-            for field, (start, length) in self._BIT_FIELDS.items():
-                value = self.extract_bits(bitstr, start, length)
-                setattr(self, field, value)
-        except Exception as e:
-            raise BitFieldError(f"ビット列の解析中にエラーが発生しました: {e}")
-
-    def to_bits(self) -> int:
-        """
-        全フィールドをビット列に変換する
-        
-        Returns:
-            ビット列表現
-        """
-        try:
-            bitstr = 0
-            for field, (start, length) in self._BIT_FIELDS.items():
-                value = getattr(self, field)
-                # 値の範囲を確認
-                if isinstance(value, float):
-                    value = int(value)
-                max_val = (1 << length) - 1
-                if value > max_val:
-                    raise BitFieldError(
-                        f"フィールド '{field}' の値 {value} が最大値 {max_val} を超えています"
-                    )
-                bitstr |= (value & max_val) << start
-            return bitstr
-        except Exception as e:
-            raise BitFieldError(f"ビット列への変換中にエラーが発生しました: {e}")
-            
-    def to_bytes(self) -> bytes:
-        """
-        ビット列をバイト列に変換する
-        
-        Returns:
-            バイト列表現
-        """
-        bitstr = self.to_bits()
-        # 必要なバイト数を計算（128ビット = 16バイト）
-        # 基本ビットフィールドの最大位置を計算
-        max_pos = max(bit_pos + bit_len for bit_pos, bit_len in self._BIT_FIELDS.values())
-        
-        # 拡張ビットフィールドがある場合はそれも考慮
-        extended_fields = getattr(self, '_EXTENDED_BIT_FIELDS', {})
-        if extended_fields:
-            extended_max = max(bit_pos + bit_len for bit_pos, bit_len in extended_fields.values())
-            max_pos = max(max_pos, extended_max)
-            
-        # バイト数に変換（8ビット = 1バイト）
-        num_bytes = (max_pos + 7) // 8
-        
-        # 少なくとも32バイト確保（256ビット）
-        num_bytes = max(num_bytes, 32)
-        return bitstr.to_bytes(num_bytes, byteorder='big')
-        
-    @classmethod
-    def from_bytes(cls, data: bytes) -> 'Format':
-        """
-        バイト列からインスタンスを生成する
-        
-        Args:
-            data: バイト列
-            
-        Returns:
-            生成されたインスタンス
-        """
-        bitstr = int.from_bytes(data, byteorder='big')
-        return cls(bitstr=bitstr)
-        
-    def __str__(self) -> str:
-        """人間が読める形式で表示する"""
-        fields = []
-        for field in self._BIT_FIELDS:
-            value = getattr(self, field)
-            # フラグの場合は真偽値で表示
-            if field.endswith('_flag'):
-                fields.append(f"{field}={'True' if value else 'False'}")
-            else:
-                fields.append(f"{field}={value}")
-        return f"{self.__class__.__name__}({', '.join(fields)})"
-        
-    def __repr__(self) -> str:
-        """デバッグ用の表示"""
-        return self.__str__()
-        
-    def as_dict(self) -> Dict[str, Any]:
-        """
-        全フィールドを辞書形式で返す
-        
-        Returns:
-            フィールド名と値の辞書
-        """
-        return {field: getattr(self, field) for field in self._BIT_FIELDS}
-
-
-class Request(Format):
-    """
-    リクエストパケット
-    基本フォーマットのみを使用します
-    """
-    pass
-
-
-class Response(Format):
-    """
-    レスポンスパケット
-    
-    拡張フィールド:
-    - weather_code:   129-144bit (16ビット)
-    - temperature:    145-152bit (8ビット)
-    - pops:           153-160bit (8ビット)
-    - ex_field:       161-ビット
-    """
-    
-    # 拡張ビットフィールド定義 (位置, 長さ)
-    _EXTENDED_BIT_FIELDS = {
-        'weather_code': (128, 16),
-        'temperature': (144, 8),
-        'pops': (152, 8),
-    }
-    
-    # 拡張フィールドの有効範囲
-    _EXTENDED_FIELD_RANGES = {
-        'weather_code': (0, (1 << 16) - 1),
-        'temperature': (0, (1 << 8) - 1),
-        'pops': (0, (1 << 8) - 1),
-    }
-
-    def __init__(self, **kwargs):
-        """
-        レスポンスパケットの初期化
-        
-        Args:
-            **kwargs: 各フィールドの初期値または'bitstr'からの変換
-        """
-        # 拡張フィールドの初期化
-        self.weather_code = 0
-        self.temperature = 0
-        self.pops = 0
-        self.ex_field = 0
-        
-        # 親クラスの初期化
-        super().__init__(**kwargs)
-        
-        # bitstrが既に処理されていれば終了
-        if 'bitstr' in kwargs:
-            return
-            
-        # 拡張フィールドをキーワード引数から設定
-        for field, (_, _) in self._EXTENDED_BIT_FIELDS.items():
-            if field in kwargs:
-                self._set_validated_extended_field(field, kwargs[field])
-                
-        # ex_fieldを設定
-        if 'ex_field' in kwargs:
-            self.ex_field = kwargs['ex_field']
-
-    def _set_validated_extended_field(self, field: str, value: int) -> None:
-        """
-        拡張フィールド値を検証して設定する
-        
-        Args:
-            field: 設定するフィールド名
-            value: 設定する値
-            
-        Raises:
-            BitFieldError: 値が有効範囲外の場合
-        """
-        if field in self._EXTENDED_FIELD_RANGES:
-            min_val, max_val = self._EXTENDED_FIELD_RANGES[field]
-            if not (min_val <= value <= max_val):
-                raise BitFieldError(
-                    f"フィールド '{field}' の値 {value} が有効範囲 {min_val}～{max_val} 外です"
-                )
-        setattr(self, field, value)
-
-    def from_bits(self, bitstr: int) -> None:
-        """
-        ビット列から全フィールドを設定する
-        
-        Args:
-            bitstr: 解析するビット列
-        """
-        # 親クラスのフィールドを設定
-        super().from_bits(bitstr)
-        
-        try:
-            # 拡張フィールドを設定
-            for field, (start, length) in self._EXTENDED_BIT_FIELDS.items():
-                value = self.extract_bits(bitstr, start, length)
-                setattr(self, field, value)
-                
-            # ex_fieldを設定（残りのビット）
-            ex_field_start = max(pos + size for _, (pos, size) in self._EXTENDED_BIT_FIELDS.items())
-            self.ex_field = self.extract_rest_bits(bitstr, ex_field_start)
-        except Exception as e:
-            raise BitFieldError(f"拡張ビット列の解析中にエラーが発生しました: {e}")
-
-    def to_bits(self) -> int:
-        """
-        全フィールドをビット列に変換する
-        
-        Returns:
-            ビット列表現
-        """
-        try:
-            # 親クラスのビット列を取得
-            bitstr = super().to_bits()
-            
-            # 拡張フィールドを設定
-            for field, (start, length) in self._EXTENDED_BIT_FIELDS.items():
-                value = getattr(self, field)
-                if isinstance(value, float):
-                    value = int(value)
-                max_val = (1 << length) - 1
-                if value > max_val:
-                    raise BitFieldError(
-                        f"フィールド '{field}' の値 {value} が最大値 {max_val} を超えています"
-                    )
-                bitstr |= (value & max_val) << start
-                
-            # ex_fieldを設定
-            ex_field_start = max(pos + size for _, (pos, size) in self._EXTENDED_BIT_FIELDS.items())
-            bitstr |= self.ex_field << ex_field_start
-            
-            return bitstr
-        except Exception as e:
-            raise BitFieldError(f"拡張ビット列への変換中にエラーが発生しました: {e}")
-            
-    def as_dict(self) -> Dict[str, Any]:
-        """
-        全フィールドを辞書形式で返す
-        
-        Returns:
-            フィールド名と値の辞書
-        """
-        result = super().as_dict()
-        # 拡張フィールドを追加
-        for field in list(self._EXTENDED_BIT_FIELDS.keys()) + ['ex_field']:
-            result[field] = getattr(self, field)
-        return result
-
-
-class ResolverRequest(Format):
-    """
-    リゾルバリクエストパケット
-    
-    拡張フィールド:
-    - longitude: 129-192bit (64ビット)
-    - latitude:  193-256bit (64ビット)
-    """
-    
-    # 拡張ビットフィールド定義 (位置, 長さ)
-    _EXTENDED_BIT_FIELDS = {
-        'longitude': (128, 64),
-        'latitude': (192, 64),
-    }
-    
-    def __init__(self, **kwargs):
-        """
-        リゾルバリクエストパケットの初期化
-        
-        Args:
-            **kwargs: 各フィールドの初期値または'bitstr'からの変換
-        """
-        # 拡張フィールドの初期化
-        self.longitude = 0
-        self.latitude = 0
-        
-        # 親クラスの初期化
-        super().__init__(**kwargs)
-        
-        # bitstrが既に処理されていれば終了
-        if 'bitstr' in kwargs:
-            return
-            
-        # 拡張フィールドをキーワード引数から設定
-        for field in ['longitude', 'latitude']:
-            if field in kwargs:
-                value = kwargs[field]
-                # 座標値を10^6倍して整数に変換
-                if field == 'longitude' or field == 'latitude':
-                    if isinstance(value, float):
-                        # 浮動小数点の座標値を10^6倍して整数に変換
-                         value = int(value * (10**6))
-                    # 整数の場合はそのまま使用（すでに変換済みと想定）
-                
-                setattr(self, field, value)
-
-    def from_bits(self, bitstr: int) -> None:
-        """
-        ビット列から全フィールドを設定する
-        
-        Args:
-            bitstr: 解析するビット列
-        """
-        # 親クラスのフィールドを設定
-        super().from_bits(bitstr)
-        
-        try:
-            # 拡張フィールドを設定
-            for field, (start, length) in self._EXTENDED_BIT_FIELDS.items():
-                # value = self.extract_bits(bitstr, start, length)
-                raw_value = self.extract_bits(bitstr, start, length)
-                # 座標値の場合、10^6で割って元の浮動小数点数に戻す
-                if field == 'longitude' or field == 'latitude':
-                    # 整数値を浮動小数点数に変換（10^6で割る）
-                    value = raw_value / (10**6)
-                else:
-                    # 座標以外のフィールドはそのまま
-                    value = raw_value
-                setattr(self, field, value)
-        except Exception as e:
-            raise BitFieldError(f"拡張ビット列の解析中にエラーが発生しました: {e}")
-
-    def to_bits(self) -> int:
-        """
-        全フィールドをビット列に変換する
-        
-        Returns:
-            ビット列表現
-        """
-        try:
-            # 親クラスのビット列を取得
-            bitstr = super().to_bits()
-            
-            # 拡張フィールドを設定
-            for field, (start, length) in self._EXTENDED_BIT_FIELDS.items():
-                value = getattr(self, field)
-                if isinstance(value, float):
-                    value = int(value)
-                max_val = (1 << length) - 1
-                bitstr |= (value & max_val) << start
-                
-            return bitstr
-        except Exception as e:
-            raise BitFieldError(f"拡張ビット列への変換中にエラーが発生しました: {e}")
-            
-    def as_dict(self) -> Dict[str, Any]:
-        """
-        全フィールドを辞書形式で返す
-        
-        Returns:
-            フィールド名と値の辞書
-        """
-        result = super().as_dict()
-        # 拡張フィールドを追加
-        for field in self._EXTENDED_BIT_FIELDS:
-            result[field] = getattr(self, field)
-        return result
-
-
-class ResolverResponse(Format):
-    """
-    リゾルバレスポンスパケット
-    
-    拡張フィールド:
-    - longitude: 129-192bit (64ビット)
-    - latitude:  193-256bit (64ビット)
-    - ex_field:  257-ビット
-    """
-    
-    # 拡張ビットフィールド定義 (位置, 長さ)
-    _EXTENDED_BIT_FIELDS = {
-        'longitude': (128, 64),
-        'latitude': (192, 64),
-<<<<<<< HEAD
-        'ex_field': (256,None),
-=======
-        'ex_field': (256),
->>>>>>> f6b4b334
-    }
-    
-    def __init__(self, **kwargs):
-        """
-        リゾルバレスポンスパケットの初期化
-        
-        Args:
-            **kwargs: 各フィールドの初期値または'bitstr'からの変換
-        """
-        # 拡張フィールドの初期化
-        self.longitude = 0
-        self.latitude = 0
-        self.ex_field = [] #辞書型
-        
-        # 親クラスの初期化
-        super().__init__(**kwargs)
-        
-        # bitstrが既に処理されていれば終了
-        if 'bitstr' in kwargs:
-            return
-            
-        # 拡張フィールドをキーワード引数から設定
-        for field in ['longitude', 'latitude', 'ex_field']:
-            if field in kwargs:
-                value = kwargs[field]
-                # 座標値を10^6倍して整数に変換
-                if field == 'longitude' or field == 'latitude':
-                    if isinstance(value, float):
-                        # 浮動小数点の座標値を10^6倍して整数に変換
-                         value = int(value * (10**6))
-                    # 整数の場合はそのまま使用（すでに変換済みと想定）
-                
-                setattr(self, field, value)
-
-
-    def from_bits(self, bitstr: int) -> None:
-        """
-        ビット列から全フィールドを設定する
-        
-        Args:
-            bitstr: 解析するビット列
-        """
-        # 親クラスのフィールドを設定
-        super().from_bits(bitstr)
-        
-        try:
-            # 拡張フィールドを設定
-            for field, (start, length) in self._EXTENDED_BIT_FIELDS.items():
-                if field == 'ex_field':
-                    # ex_fieldは残りのビット全体を取得して別途処理
-                    ex_field_start = start
-                    ex_field_data = self.extract_rest_bits(bitstr, ex_field_start)
-                    # ex_fieldデータを解析
-                    self.fetch_ex_field(ex_field_data)
-                elif length is not None:
-                    # その他のフィールドは従来通り処理
-                    raw_value = self.extract_bits(bitstr, start, length)
-                    
-                    # 座標値の場合、10^6で割って元の浮動小数点数に戻す
-                    if field == 'longitude' or field == 'latitude':
-                        value = raw_value / (10**6)
-                    else:
-                        value = raw_value
-                    setattr(self, field, value)
-        except Exception as e:
-            raise BitFieldError(f"拡張ビット列の解析中にエラーが発生しました: {e}")
-
-    def to_bits(self) -> int:
-        """
-        全フィールドをビット列に変換する
-        
-        Returns:
-            ビット列表現
-        """
-        try:
-            # 親クラスのビット列を取得
-            bitstr = super().to_bits()
-            
-            # 拡張フィールドを設定
-            for field, (start, length) in self._EXTENDED_BIT_FIELDS.items():
-                value = getattr(self, field)
-                if isinstance(value, float):
-                    value = int(value)
-                max_val = (1 << length) - 1
-                bitstr |= (value & max_val) << start
-                
-            # ex_fieldを設定
-            ex_field_start = max(pos + size for _, (pos, size) in self._EXTENDED_BIT_FIELDS.items())
-            bitstr |= self.ex_field << ex_field_start
-            
-            return bitstr
-        except Exception as e:
-            raise BitFieldError(f"拡張ビット列への変換中にエラーが発生しました: {e}")
-            
-    def as_dict(self) -> Dict[str, Any]:
-        """
-        全フィールドを辞書形式で返す
-        
-        Returns:
-            フィールド名と値の辞書
-        """
-        result = super().as_dict()
-        # 拡張フィールドを追加
-        for field in list(self._EXTENDED_BIT_FIELDS.keys()) + ['ex_field']:
-            result[field] = getattr(self, field)
-        return result
-def fetch_ex_field(self, bitstr: int, total_bits: int = None) -> None:
-    """
-    拡張フィールド (ex_field) のデータを解析します。
-    
-    ビット列は次のフォーマットとなっています：
-    ・先頭16ビット：バイト数を示す（10進数と仮定しています）
-    ・次の8ビット：キー
-    ・その後 (バイト数 * 8) ビット分：値
-    これらのレコードが連続していると想定し、全レコードを解析します。
-    
-    Args:
-    bitstr: 解析対象のビット列（整数として与えられる）
-    total_bits: ビット列全体の長さ。送信ビット列が固定長で先頭の0が有意な場合、この値を指定してください。
-                省略時は bitstr.bit_length() を利用します。
-    """
-    result = {}
-    current_pos = 0
-    # total_bitsが指定されなければ、bit_length()で判定（注意：先頭の0は含まれない）
-    if total_bits is None:
-        total_bits = bitstr.bit_length()
-        
-    print(f"入力ビット列: {bin(bitstr)}")
-    print(f"ビット長: {total_bits}")
-    
-    # レコードのヘッダはそれぞれ16+8=24ビット必要なため、その分が残っているか確認
-    while current_pos + 24 <= total_bits:
-        # 先頭16ビットからバイト数を取得（ここではBCD変換の必要がなければそのまま整数として扱う）
-        length_field = self.extract_bits(bitstr, current_pos, 16)
-        # もし、length_fieldがBCDでエンコードされている場合は以下のように変換してください：
-        #   bytes_length = self.bcd_to_int(length_field, 4)
-        # 今回はそのままバイナリ値と仮定します。
-        bytes_length = length_field  
-        bits_length = bytes_length * 8
-        print(f"位置 {current_pos}: バイト数={bytes_length}, ビット数={bits_length}")
-        current_pos += 16
-        
-        # 次の8ビットをキーとして抽出
-        key = self.extract_bits(bitstr, current_pos, 8)
-        print(f"位置 {current_pos}: キー={key}")
-        current_pos += 8
-        
-        # 指定されたデータビットが全体に足りなければ処理終了
-        if current_pos + bits_length > total_bits:
-            print(f"残りのビットが不足しています: 必要={bits_length}, 残り={total_bits - current_pos}")
-            break
-        
-        # バイト数で指定された長さ分のデータを値として抽出
-        value = self.extract_bits(bitstr, current_pos, bits_length)
-        print(f"位置 {current_pos}: 値={value} (長さ={bits_length}ビット)")
-        current_pos += bits_length
-        
-        # 結果を辞書に登録
-        result[key] = value
-        print(f"登録: key={key}, value={value}")
-    
-    print(f"解析完了: {result}")
-    self.ex_field = result
-
-# 使用例
-if __name__ == "__main__":
-    # from uuid import uuid4
-    # from datetime import datetime
-    # latitude = 35.6895
-    # longitude = 139.6917
-    # req = ResolverRequest(version=1, packet_id=1, type=0, weather_flag=0, timestamp=int(datetime.now().timestamp()), longitude=longitude, latitude=latitude, ex_field=0)
-    # print(f"{req}")
-    # print(f"{req.to_bits()}")
-    # res = ResolverResponse(bitstr = req.to_bits())
+"""
+パケットフォーマット処理クラス
+このモジュールは、特定のバイナリパケットフォーマットの処理を行うクラスを提供します。
+"""
+from typing import Optional, Union, Dict, Any
+import struct
+
+
+class BitFieldError(Exception):
+    """ビットフィールド操作に関連するエラー"""
+    pass
+
+
+class Format:
+    """
+    パケットフォーマットの基底クラス
+    共通ヘッダー部分の構造を定義し、ビット操作のユーティリティを提供します
+    
+    ビットフィールド構造:
+    - version:          1-4bit   (4ビット)
+    - packet_id:        5-16bit  (12ビット)
+    - type:             17-19bit (3ビット)
+    - weather_flag:     20bit    (1ビット)
+    - temperature_flag: 21bit    (1ビット)
+    - pops_flag:        22bit    (1ビット)
+    - alert_flag:       23bit    (1ビット)
+    - disaster_flag:    24bit    (1ビット)
+    - ex_flag:          25bit    (1ビット)
+    - day:              26-28bit (3ビット)
+    - reserved:         29-32bit (4ビット)
+    - timestamp:        33-96bit (64ビット)
+    - area_code:        97-116bit (20ビット)
+    - checksum:         117-128bit (12ビット)
+    """
+    
+    # ビットフィールド定義 (位置, 長さ)
+    _BIT_FIELDS = {
+        'version': (0, 4),
+        'packet_id': (4, 12),
+        'type': (16, 3),
+        'weather_flag': (19, 1),
+        'temperature_flag': (20, 1),
+        'pops_flag': (21, 1),
+        'alert_flag': (22, 1),
+        'disaster_flag': (23, 1),
+        'ex_flag': (24, 1),
+        'day': (25, 3),
+        'reserved': (28, 4),
+        'timestamp': (32, 64),
+        'area_code': (96, 20),
+        'checksum': (116, 12),
+    }
+    
+    # フィールドの有効範囲
+    _FIELD_RANGES = {
+        'version': (0, (1 << 4) - 1),
+        'packet_id': (0, (1 << 12) - 1),
+        'type': (0, (1 << 3) - 1),
+        'weather_flag': (0, 1),
+        'temperature_flag': (0, 1),
+        'pops_flag': (0, 1),
+        'alert_flag': (0, 1),
+        'disaster_flag': (0, 1),
+        'ex_flag': (0, 1),
+        'day': (0, (1 << 3) - 1),
+        'reserved': (0, (1 << 4) - 1),
+        'timestamp': (0, (1 << 64) - 1),
+        'area_code': (0, (1 << 20) - 1),
+        'checksum': (0, (1 << 12) - 1),
+    }
+
+    def __init__(self, **kwargs):
+        """
+        共通フィールドの初期化
+        
+        Args:
+            **kwargs: 各フィールドの初期値または'bitstr'からの変換
+        """
+        # フィールドの初期化
+        self.version = 0
+        self.packet_id = 0
+        self.type = 0
+        self.weather_flag = 0
+        self.temperature_flag = 0
+        self.pops_flag = 0
+        self.alert_flag = 0
+        self.disaster_flag = 0
+        self.ex_flag = 0
+        self.day = 0
+        self.reserved = 0
+        self.timestamp = 0
+        self.area_code = 0
+        self.checksum = 0
+        self.next_server_ip = 0
+
+        
+        # 'bitstr'が提供された場合はそれを解析
+        if 'bitstr' in kwargs:
+            self.from_bits(kwargs['bitstr'])
+            # bitstrが処理されたので、それ以外のキーワード引数は無視
+            return
+            
+        # 各フィールドをキーワード引数から設定
+        for field, (_, _) in self._BIT_FIELDS.items():
+            if field in kwargs:
+                self._set_validated_field(field, kwargs[field])
+
+    def _set_validated_field(self, field: str, value: int) -> None:
+        """
+        フィールド値を検証して設定する
+        
+        Args:
+            field: 設定するフィールド名
+            value: 設定する値
+            
+        Raises:
+            BitFieldError: 値が有効範囲外の場合
+        """
+        if field in self._FIELD_RANGES:
+            min_val, max_val = self._FIELD_RANGES[field]
+            if not (min_val <= value <= max_val):
+                raise BitFieldError(
+                    f"フィールド '{field}' の値 {value} が有効範囲 {min_val}～{max_val} 外です"
+                )
+        setattr(self, field, value)
+
+    @staticmethod
+    def extract_bits(bitstr: int, start: int, length: int) -> int:
+        """
+        指定したビット列(bitstr)から、startビット目（0始まり）からlengthビット分を取り出す
+        
+        Args:
+            bitstr: 元のビット列
+            start: 開始位置（0始まり）
+            length: 取り出すビット長
+            
+        Returns:
+            取り出されたビット値
+            
+        Examples:
+            >>> Format.extract_bits(0b110110, 1, 3)
+            0b101
+        """
+        if length <= 0:
+            raise BitFieldError(f"長さは正の整数である必要があります: {length}")
+            
+        mask = (1 << length) - 1
+        return (bitstr >> start) & mask
+
+    @staticmethod
+    def extract_rest_bits(bitstr: int, start: int) -> int:
+        """
+        指定したビット列(bitstr)から、startビット目（0始まり）以降の全てのビットを取り出す
+        
+        Args:
+            bitstr: 元のビット列
+            start: 開始位置（0始まり）
+            
+        Returns:
+            取り出されたビット値
+            
+        Examples:
+            >>> Format.extract_rest_bits(0b110110, 2)
+            0b110
+        """
+        return bitstr >> start
+
+    def from_bits(self, bitstr: int) -> None:
+        """
+        ビット列から全フィールドを設定する
+        
+        Args:
+            bitstr: 解析するビット列
+        """
+        try:
+            for field, (start, length) in self._BIT_FIELDS.items():
+                value = self.extract_bits(bitstr, start, length)
+                setattr(self, field, value)
+        except Exception as e:
+            raise BitFieldError(f"ビット列の解析中にエラーが発生しました: {e}")
+
+    def to_bits(self) -> int:
+        """
+        全フィールドをビット列に変換する
+        
+        Returns:
+            ビット列表現
+        """
+        try:
+            bitstr = 0
+            for field, (start, length) in self._BIT_FIELDS.items():
+                value = getattr(self, field)
+                # 値の範囲を確認
+                if isinstance(value, float):
+                    value = int(value)
+                max_val = (1 << length) - 1
+                if value > max_val:
+                    raise BitFieldError(
+                        f"フィールド '{field}' の値 {value} が最大値 {max_val} を超えています"
+                    )
+                bitstr |= (value & max_val) << start
+            return bitstr
+        except Exception as e:
+            raise BitFieldError(f"ビット列への変換中にエラーが発生しました: {e}")
+            
+    def to_bytes(self) -> bytes:
+        """
+        ビット列をバイト列に変換する
+        
+        Returns:
+            バイト列表現
+        """
+        bitstr = self.to_bits()
+        # 必要なバイト数を計算（128ビット = 16バイト）
+        # 基本ビットフィールドの最大位置を計算
+        max_pos = max(bit_pos + bit_len for bit_pos, bit_len in self._BIT_FIELDS.values())
+        
+        # 拡張ビットフィールドがある場合はそれも考慮
+        extended_fields = getattr(self, '_EXTENDED_BIT_FIELDS', {})
+        if extended_fields:
+            extended_max = max(bit_pos + bit_len for bit_pos, bit_len in extended_fields.values())
+            max_pos = max(max_pos, extended_max)
+            
+        # バイト数に変換（8ビット = 1バイト）
+        num_bytes = (max_pos + 7) // 8
+        
+        # 少なくとも32バイト確保（256ビット）
+        num_bytes = max(num_bytes, 32)
+        return bitstr.to_bytes(num_bytes, byteorder='big')
+        
+    @classmethod
+    def from_bytes(cls, data: bytes) -> 'Format':
+        """
+        バイト列からインスタンスを生成する
+        
+        Args:
+            data: バイト列
+            
+        Returns:
+            生成されたインスタンス
+        """
+        bitstr = int.from_bytes(data, byteorder='big')
+        return cls(bitstr=bitstr)
+        
+    def __str__(self) -> str:
+        """人間が読める形式で表示する"""
+        fields = []
+        for field in self._BIT_FIELDS:
+            value = getattr(self, field)
+            # フラグの場合は真偽値で表示
+            if field.endswith('_flag'):
+                fields.append(f"{field}={'True' if value else 'False'}")
+            else:
+                fields.append(f"{field}={value}")
+        return f"{self.__class__.__name__}({', '.join(fields)})"
+        
+    def __repr__(self) -> str:
+        """デバッグ用の表示"""
+        return self.__str__()
+        
+    def as_dict(self) -> Dict[str, Any]:
+        """
+        全フィールドを辞書形式で返す
+        
+        Returns:
+            フィールド名と値の辞書
+        """
+        return {field: getattr(self, field) for field in self._BIT_FIELDS}
+
+
+class Request(Format):
+    """
+    リクエストパケット
+    基本フォーマットのみを使用します
+    """
+    pass
+
+
+class Response(Format):
+    """
+    レスポンスパケット
+    
+    拡張フィールド:
+    - weather_code:   129-144bit (16ビット)
+    - temperature:    145-152bit (8ビット)
+    - pops:           153-160bit (8ビット)
+    - ex_field:       161-ビット
+    """
+    
+    # 拡張ビットフィールド定義 (位置, 長さ)
+    _EXTENDED_BIT_FIELDS = {
+        'weather_code': (128, 16),
+        'temperature': (144, 8),
+        'pops': (152, 8),
+    }
+    
+    # 拡張フィールドの有効範囲
+    _EXTENDED_FIELD_RANGES = {
+        'weather_code': (0, (1 << 16) - 1),
+        'temperature': (0, (1 << 8) - 1),
+        'pops': (0, (1 << 8) - 1),
+    }
+
+    def __init__(self, **kwargs):
+        """
+        レスポンスパケットの初期化
+        
+        Args:
+            **kwargs: 各フィールドの初期値または'bitstr'からの変換
+        """
+        # 拡張フィールドの初期化
+        self.weather_code = 0
+        self.temperature = 0
+        self.pops = 0
+        self.ex_field = 0
+        
+        # 親クラスの初期化
+        super().__init__(**kwargs)
+        
+        # bitstrが既に処理されていれば終了
+        if 'bitstr' in kwargs:
+            return
+            
+        # 拡張フィールドをキーワード引数から設定
+        for field, (_, _) in self._EXTENDED_BIT_FIELDS.items():
+            if field in kwargs:
+                self._set_validated_extended_field(field, kwargs[field])
+                
+        # ex_fieldを設定
+        if 'ex_field' in kwargs:
+            self.ex_field = kwargs['ex_field']
+
+    def _set_validated_extended_field(self, field: str, value: int) -> None:
+        """
+        拡張フィールド値を検証して設定する
+        
+        Args:
+            field: 設定するフィールド名
+            value: 設定する値
+            
+        Raises:
+            BitFieldError: 値が有効範囲外の場合
+        """
+        if field in self._EXTENDED_FIELD_RANGES:
+            min_val, max_val = self._EXTENDED_FIELD_RANGES[field]
+            if not (min_val <= value <= max_val):
+                raise BitFieldError(
+                    f"フィールド '{field}' の値 {value} が有効範囲 {min_val}～{max_val} 外です"
+                )
+        setattr(self, field, value)
+
+    def from_bits(self, bitstr: int) -> None:
+        """
+        ビット列から全フィールドを設定する
+        
+        Args:
+            bitstr: 解析するビット列
+        """
+        # 親クラスのフィールドを設定
+        super().from_bits(bitstr)
+        
+        try:
+            # 拡張フィールドを設定
+            for field, (start, length) in self._EXTENDED_BIT_FIELDS.items():
+                value = self.extract_bits(bitstr, start, length)
+                setattr(self, field, value)
+                
+            # ex_fieldを設定（残りのビット）
+            ex_field_start = max(pos + size for _, (pos, size) in self._EXTENDED_BIT_FIELDS.items())
+            self.ex_field = self.extract_rest_bits(bitstr, ex_field_start)
+        except Exception as e:
+            raise BitFieldError(f"拡張ビット列の解析中にエラーが発生しました: {e}")
+
+    def to_bits(self) -> int:
+        """
+        全フィールドをビット列に変換する
+        
+        Returns:
+            ビット列表現
+        """
+        try:
+            # 親クラスのビット列を取得
+            bitstr = super().to_bits()
+            
+            # 拡張フィールドを設定
+            for field, (start, length) in self._EXTENDED_BIT_FIELDS.items():
+                value = getattr(self, field)
+                if isinstance(value, float):
+                    value = int(value)
+                max_val = (1 << length) - 1
+                if value > max_val:
+                    raise BitFieldError(
+                        f"フィールド '{field}' の値 {value} が最大値 {max_val} を超えています"
+                    )
+                bitstr |= (value & max_val) << start
+                
+            # ex_fieldを設定
+            ex_field_start = max(pos + size for _, (pos, size) in self._EXTENDED_BIT_FIELDS.items())
+            bitstr |= self.ex_field << ex_field_start
+            
+            return bitstr
+        except Exception as e:
+            raise BitFieldError(f"拡張ビット列への変換中にエラーが発生しました: {e}")
+            
+    def as_dict(self) -> Dict[str, Any]:
+        """
+        全フィールドを辞書形式で返す
+        
+        Returns:
+            フィールド名と値の辞書
+        """
+        result = super().as_dict()
+        # 拡張フィールドを追加
+        for field in list(self._EXTENDED_BIT_FIELDS.keys()) + ['ex_field']:
+            result[field] = getattr(self, field)
+        return result
+
+
+class ResolverRequest(Format):
+    """
+    リゾルバリクエストパケット
+    
+    拡張フィールド:
+    - longitude: 129-192bit (64ビット)
+    - latitude:  193-256bit (64ビット)
+    """
+    
+    # 拡張ビットフィールド定義 (位置, 長さ)
+    _EXTENDED_BIT_FIELDS = {
+        'longitude': (128, 64),
+        'latitude': (192, 64),
+    }
+    
+    def __init__(self, **kwargs):
+        """
+        リゾルバリクエストパケットの初期化
+        
+        Args:
+            **kwargs: 各フィールドの初期値または'bitstr'からの変換
+        """
+        # 拡張フィールドの初期化
+        self.longitude = 0
+        self.latitude = 0
+        
+        # 親クラスの初期化
+        super().__init__(**kwargs)
+        
+        # bitstrが既に処理されていれば終了
+        if 'bitstr' in kwargs:
+            return
+            
+        # 拡張フィールドをキーワード引数から設定
+        for field in ['longitude', 'latitude']:
+            if field in kwargs:
+                value = kwargs[field]
+                # 座標値を10^6倍して整数に変換
+                if field == 'longitude' or field == 'latitude':
+                    if isinstance(value, float):
+                        # 浮動小数点の座標値を10^6倍して整数に変換
+                         value = int(value * (10**6))
+                    # 整数の場合はそのまま使用（すでに変換済みと想定）
+                
+                setattr(self, field, value)
+
+    def from_bits(self, bitstr: int) -> None:
+        """
+        ビット列から全フィールドを設定する
+        
+        Args:
+            bitstr: 解析するビット列
+        """
+        # 親クラスのフィールドを設定
+        super().from_bits(bitstr)
+        
+        try:
+            # 拡張フィールドを設定
+            for field, (start, length) in self._EXTENDED_BIT_FIELDS.items():
+                # value = self.extract_bits(bitstr, start, length)
+                raw_value = self.extract_bits(bitstr, start, length)
+                # 座標値の場合、10^6で割って元の浮動小数点数に戻す
+                if field == 'longitude' or field == 'latitude':
+                    # 整数値を浮動小数点数に変換（10^6で割る）
+                    value = raw_value / (10**6)
+                else:
+                    # 座標以外のフィールドはそのまま
+                    value = raw_value
+                setattr(self, field, value)
+        except Exception as e:
+            raise BitFieldError(f"拡張ビット列の解析中にエラーが発生しました: {e}")
+
+    def to_bits(self) -> int:
+        """
+        全フィールドをビット列に変換する
+        
+        Returns:
+            ビット列表現
+        """
+        try:
+            # 親クラスのビット列を取得
+            bitstr = super().to_bits()
+            
+            # 拡張フィールドを設定
+            for field, (start, length) in self._EXTENDED_BIT_FIELDS.items():
+                value = getattr(self, field)
+                if isinstance(value, float):
+                    value = int(value)
+                max_val = (1 << length) - 1
+                bitstr |= (value & max_val) << start
+                
+            return bitstr
+        except Exception as e:
+            raise BitFieldError(f"拡張ビット列への変換中にエラーが発生しました: {e}")
+            
+    def as_dict(self) -> Dict[str, Any]:
+        """
+        全フィールドを辞書形式で返す
+        
+        Returns:
+            フィールド名と値の辞書
+        """
+        result = super().as_dict()
+        # 拡張フィールドを追加
+        for field in self._EXTENDED_BIT_FIELDS:
+            result[field] = getattr(self, field)
+        return result
+
+
+class ResolverResponse(Format):
+    """
+    リゾルバレスポンスパケット
+    
+    拡張フィールド:
+    - longitude: 129-192bit (64ビット)
+    - latitude:  193-256bit (64ビット)
+    - ex_field:  257-ビット
+    """
+    
+    # 拡張ビットフィールド定義 (位置, 長さ)
+    _EXTENDED_BIT_FIELDS = {
+        'longitude': (128, 64),
+        'latitude': (192, 64),
+        'ex_field': (256,None),
+    }
+    
+    def __init__(self, **kwargs):
+        """
+        リゾルバレスポンスパケットの初期化
+        
+        Args:
+            **kwargs: 各フィールドの初期値または'bitstr'からの変換
+        """
+        # 拡張フィールドの初期化
+        self.longitude = 0
+        self.latitude = 0
+        self.ex_field = [] #辞書型
+        
+        # 親クラスの初期化
+        super().__init__(**kwargs)
+        
+        # bitstrが既に処理されていれば終了
+        if 'bitstr' in kwargs:
+            return
+            
+        # 拡張フィールドをキーワード引数から設定
+        for field in ['longitude', 'latitude', 'ex_field']:
+            if field in kwargs:
+                value = kwargs[field]
+                # 座標値を10^6倍して整数に変換
+                if field == 'longitude' or field == 'latitude':
+                    if isinstance(value, float):
+                        # 浮動小数点の座標値を10^6倍して整数に変換
+                         value = int(value * (10**6))
+                    # 整数の場合はそのまま使用（すでに変換済みと想定）
+                
+                setattr(self, field, value)
+
+
+    def from_bits(self, bitstr: int) -> None:
+        """
+        ビット列から全フィールドを設定する
+        
+        Args:
+            bitstr: 解析するビット列
+        """
+        # 親クラスのフィールドを設定
+        super().from_bits(bitstr)
+        
+        try:
+            # 拡張フィールドを設定
+            for field, (start, length) in self._EXTENDED_BIT_FIELDS.items():
+                if field == 'ex_field':
+                    # ex_fieldは残りのビット全体を取得して別途処理
+                    ex_field_start = start
+                    ex_field_data = self.extract_rest_bits(bitstr, ex_field_start)
+                    # ex_fieldデータを解析
+                    self.fetch_ex_field(ex_field_data)
+                elif length is not None:
+                    # その他のフィールドは従来通り処理
+                    raw_value = self.extract_bits(bitstr, start, length)
+                    
+                    # 座標値の場合、10^6で割って元の浮動小数点数に戻す
+                    if field == 'longitude' or field == 'latitude':
+                        value = raw_value / (10**6)
+                    else:
+                        value = raw_value
+                    setattr(self, field, value)
+        except Exception as e:
+            raise BitFieldError(f"拡張ビット列の解析中にエラーが発生しました: {e}")
+
+    def to_bits(self) -> int:
+        """
+        全フィールドをビット列に変換する
+        
+        Returns:
+            ビット列表現
+        """
+        try:
+            # 親クラスのビット列を取得
+            bitstr = super().to_bits()
+            
+            # 拡張フィールドを設定
+            for field, (start, length) in self._EXTENDED_BIT_FIELDS.items():
+                value = getattr(self, field)
+                if isinstance(value, float):
+                    value = int(value)
+                max_val = (1 << length) - 1
+                bitstr |= (value & max_val) << start
+                
+            # ex_fieldを設定
+            ex_field_start = max(pos + size for _, (pos, size) in self._EXTENDED_BIT_FIELDS.items())
+            bitstr |= self.ex_field << ex_field_start
+            
+            return bitstr
+        except Exception as e:
+            raise BitFieldError(f"拡張ビット列への変換中にエラーが発生しました: {e}")
+            
+    def as_dict(self) -> Dict[str, Any]:
+        """
+        全フィールドを辞書形式で返す
+        
+        Returns:
+            フィールド名と値の辞書
+        """
+        result = super().as_dict()
+        # 拡張フィールドを追加
+        for field in list(self._EXTENDED_BIT_FIELDS.keys()) + ['ex_field']:
+            result[field] = getattr(self, field)
+        return result
+def fetch_ex_field(self, bitstr: int, total_bits: int = None) -> None:
+    """
+    拡張フィールド (ex_field) のデータを解析します。
+    
+    ビット列は次のフォーマットとなっています：
+    ・先頭16ビット：バイト数を示す（10進数と仮定しています）
+    ・次の8ビット：キー
+    ・その後 (バイト数 * 8) ビット分：値
+    これらのレコードが連続していると想定し、全レコードを解析します。
+    
+    Args:
+    bitstr: 解析対象のビット列（整数として与えられる）
+    total_bits: ビット列全体の長さ。送信ビット列が固定長で先頭の0が有意な場合、この値を指定してください。
+                省略時は bitstr.bit_length() を利用します。
+    """
+    result = {}
+    current_pos = 0
+    # total_bitsが指定されなければ、bit_length()で判定（注意：先頭の0は含まれない）
+    if total_bits is None:
+        total_bits = bitstr.bit_length()
+        
+    print(f"入力ビット列: {bin(bitstr)}")
+    print(f"ビット長: {total_bits}")
+    
+    # レコードのヘッダはそれぞれ16+8=24ビット必要なため、その分が残っているか確認
+    while current_pos + 24 <= total_bits:
+        # 先頭16ビットからバイト数を取得（ここではBCD変換の必要がなければそのまま整数として扱う）
+        length_field = self.extract_bits(bitstr, current_pos, 16)
+        # もし、length_fieldがBCDでエンコードされている場合は以下のように変換してください：
+        #   bytes_length = self.bcd_to_int(length_field, 4)
+        # 今回はそのままバイナリ値と仮定します。
+        bytes_length = length_field  
+        bits_length = bytes_length * 8
+        print(f"位置 {current_pos}: バイト数={bytes_length}, ビット数={bits_length}")
+        current_pos += 16
+        
+        # 次の8ビットをキーとして抽出
+        key = self.extract_bits(bitstr, current_pos, 8)
+        print(f"位置 {current_pos}: キー={key}")
+        current_pos += 8
+        
+        # 指定されたデータビットが全体に足りなければ処理終了
+        if current_pos + bits_length > total_bits:
+            print(f"残りのビットが不足しています: 必要={bits_length}, 残り={total_bits - current_pos}")
+            break
+        
+        # バイト数で指定された長さ分のデータを値として抽出
+        value = self.extract_bits(bitstr, current_pos, bits_length)
+        print(f"位置 {current_pos}: 値={value} (長さ={bits_length}ビット)")
+        current_pos += bits_length
+        
+        # 結果を辞書に登録
+        result[key] = value
+        print(f"登録: key={key}, value={value}")
+    
+    print(f"解析完了: {result}")
+    self.ex_field = result
+
+# 使用例
+if __name__ == "__main__":
+    # from uuid import uuid4
+    # from datetime import datetime
+    # latitude = 35.6895
+    # longitude = 139.6917
+    # req = ResolverRequest(version=1, packet_id=1, type=0, weather_flag=0, timestamp=int(datetime.now().timestamp()), longitude=longitude, latitude=latitude, ex_field=0)
+    # print(f"{req}")
+    # print(f"{req.to_bits()}")
+    # res = ResolverResponse(bitstr = req.to_bits())
     # print(f"{res}")