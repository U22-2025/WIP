import socket
import struct
import time
import requests
import json
import schedule
from datetime import datetime
import threading
import csv

import packet_format

class WeatherServer:
    json_data = None
    OUTPUT_FILE = r"wtp\resources\test.json" # 取得したデータの保存用ファイルを指定
    last_report_time = None  # グローバル変数として宣言

    def __init__(self, host='localhost', port=4110, debug=False):
        self.host = host
        self.port = port
        self.sock = socket.socket(socket.AF_INET, socket.SOCK_DGRAM)
        self.sock.bind((self.host, self.port))
        self.debug = debug
        
        # Protocol constants
        self.VERSION = 1  # 4 bits
        self.REQUEST_TYPE = 2
        self.RESPONSE_TYPE = 3
        
    def _hex_dump(self, data):
        """Create a hex dump of binary data"""
        hex_str = ' '.join(f'{b:02x}' for b in data)
        ascii_str = ''.join(chr(b) if 32 <= b <= 126 else '.' for b in data)
        return f"Hex: {hex_str}\nASCII: {ascii_str}"
        
    def _debug_print_request(self, data, parsed):
        """Print debug information for request packet"""
        if not self.debug:
            return
            
        print("\n=== RECEIVED REQUEST PACKET ===")
        print(f"Total Length: {len(data)} bytes")
        print("\nHeader:")
        print(f"Version: {parsed['version']}")
        print(f"Type: REQUEST ({parsed['type']})")
        print(f"Region ID: {parsed['region_id']}")
        print(f"Timestamp: {time.ctime(parsed['timestamp'])}")
        print("\nFlags:")
        for flag, value in parsed['flags'].items():
            print(f"{flag}: {value}")
        print("\nRaw Packet:")
        print(self._hex_dump(data))
        print("===========================\n")
        
    def _debug_print_response(self, response, request):
        """Print debug information for response packet"""
        if not self.debug:
            return
            
        print("\n=== SENDING RESPONSE PACKET ===")
        print(f"Total Length: {len(response)} bytes")
        print("\nHeader:")
        print(f"Version: {self.VERSION}")
        print(f"Type: RESPONSE ({self.RESPONSE_TYPE})")
        print(f"Region ID: {request['region_id']}")
        print(f"Timestamp: {time.ctime(int(time.time()))}")
        print("\nRaw Packet:")
        print(self._hex_dump(response))
        print("============================\n")
        
    # def create_response(self, request):

    #     # flagsを5ビットにまとめる
    #     flags = request['flags']
    #     flags_value = (
    #     ((flags.get('weather', 0) & 0x01) << 5) |
    #     ((flags.get('temperature', 0) & 0x01) << 4) |
    #     ((flags.get('pops', 0) & 0x01) << 3) |
    #     ((flags.get('alert', 0) & 0x01) << 2) |
    #     ((flags.get('disaster', 0) & 0x01) << 1) |
    #     ((flags.get('use_plus_field', 0) & 0x01) << 0)
    #     )

    #     # 1byte: version(4) + type(1) + time(3)
    #     first_byte = ((self.VERSION & 0x0F) << 4) | (request['day'] & 0x07)
    #     # 1byte: flags(5) + ip_version(3)
    #     second_byte = ((flags_value & 0x1F) << 3) | (request['ip_version'] & 0x07)
    #     # 2byte: packet_id
    #     packet_id = struct.pack('!H', request['packet_id'])
    #     # 8byte: current timestamp
    #     timestamp = struct.pack('!Q', int(time.time()))
    #     # 2byte: weather code (例: 晴れ=1)
    #     weather_code = struct.pack('!H', 1)
    #     # 3byte: temperature (例: 25, 30, 20)
    #     temp_bytes = struct.pack('bbb', 25, 30, 20)
    #     # 1byte: precipitation(5bit=6=30%) + reserved(3bit=0)
    #     precipitation = (6 << 3) | 0
    #     prec_byte = struct.pack('B', precipitation)
    #     # 拡張フィールドなし

    #     return bytes([first_byte, second_byte]) + packet_id + timestamp + weather_code + temp_bytes + prec_byte
        
    def run(self):
        """Start the weather server"""
        print(f"Weather server running on {self.host}:{self.port}")
        
        while True:
            try:
                start_time = time.time()
                data, addr = self.sock.recvfrom(1024)
                print(f"Received request from {addr}")
                
                # Measure request parsing time
                parse_start = time.time()
                request = self.parse_request(data)

                # パケット内の不正な情報をチェック
                #check_request(request)

                parse_time = time.time() - parse_start
                self._debug_print_request(data, request)
                
                # Measure response creation time
                response_start = time.time()
                response = self.create_response(request)
                response_time = time.time() - response_start
                self._debug_print_response(response, request)
                
                # Send response and calculate total time
                self.sock.sendto(response, addr)
                total_time = time.time() - start_time
                
                if self.debug:
                    print("\n=== TIMING INFORMATION ===")
                    print(f"Request parsing time: {parse_time*1000:.2f}ms")
                    print(f"Response creation time: {response_time*1000:.2f}ms")
                    print(f"Total processing time: {total_time*1000:.2f}ms")
                    print("========================\n")
                
                print(f"Sent response to {addr}")
                
            except Exception as e:
                print(f"Error processing request: {e}")
                continue
    
def check_request(request : dict):
    if ( request.version != 1 & request.type != 0 ):
        print("バージョンまたはタイプが不正です")
        return False
    if  all(v == 0 for v in request['flags'].values()) :
        print("全てのフラグが0です")
        return False
    return True
    
def load_last_report_time():
    global last_report_time
    try:
        with open(WeatherServer.OUTPUT_FILE, "r", encoding="utf-8") as f:
            data = json.load(f)
            last_report_time = data.get("データ報告時刻")
    except Exception:
        last_report_time = None


def get_pref_codes_from_csv(csv_path):
    codes = []
    with open(csv_path, encoding="utf-8") as f:
        reader = csv.reader(f)
        for row in reader:
            # 1列目に都道府県コードがある場合
            if row and row[0]:
                codes.append(row[0])
    return codes


# 複数のエリアコードを指定して、天気データをまとめて取得する。
def all_fetches_done():
    # CSVファイルで、扱う地域の地域コードをまとめておき、
    # それを読み込んで配列化。引数として渡し、天気データを取得する。
    # codes = get_pref_codes_from_csv(r"wtp\resources\prefecture.csv")  # CSVファイル名を指定
    fetch_and_save_weather("010000")


def fetch_and_save_weather(area_code):
    global last_report_time
    global json_data
    print("関数が呼び出されました。") # debug
    output = {
        "updated_at": None,
    }
    try:
        # ここから下はデータ取得・保存処理
<<<<<<< HEAD
        URL = f"https://www.jma.go.jp/bosai/forecast/data/forecast/{area_code}.json"
        response = requests.get(URL)
        response.raise_for_status()
        data = response.json()

        output["updated_at"] = data[0]["reportdateTime"]
        weather_areas = data[0]["timeSeries"][0]["areas"]
        pop_areas = data[0]["timeSeries"][1]["areas"]

        week_days = 7
        time_defines = data[0]["timeSeries"][0]["timeDefines"]
        date_to_indices = {}
        for idx, t in enumerate(time_defines):
            date = t[:10]
            if date not in date_to_indices:
                date_to_indices[date] = []
            date_to_indices[date].append(idx)

        selected_indices = []
        removed_indices = []
        for date, indices in date_to_indices.items():
            if len(indices) == 1:
                selected_indices.append(indices[0])
            else:
                min_diff = float('inf')
                sel_idx = indices[0]
                for idx in indices:
                    hour = int(time_defines[idx][11:13])
                    diff = abs(hour - 12)
                    if diff < min_diff:
                        min_diff = diff
                        sel_idx = idx
                selected_indices.append(sel_idx)
                for idx in indices:
                    if idx != sel_idx:
                        removed_indices.append(idx)

        for area in weather_areas:
            area_name = area["area"].get("name", "")
            code = area["area"].get("code")
            weather_codes = area.get("weatherCodes", [])
            weather_codes = [code_ for i, code_ in enumerate(weather_codes) if i not in removed_indices]

            pop = []
            for p in pop_areas:
                if p.get("area", {}).get("code") == code:
                    pop = p.get("pops", [])
                    pop = [v for i, v in enumerate(pop) if i not in removed_indices]
                    break

            temps = []
            temp_avg = None
            temps_max = []
            if len(data) > 1:
                temp_avg_areas = data[1].get("tempAverage", {}).get("areas", [])
                for avg_area in temp_avg_areas:
                    try:
                        min_val_str = avg_area.get("min", "")
                        max_val_str = avg_area.get("max", "")
                        if min_val_str != "" and max_val_str != "":
                            min_val = int(float(min_val_str))
                            max_val = int(float(max_val_str))
                            temp_avg = int((min_val + max_val) / 2)
                        else:
=======
        for area_code in area_codes:
            URL = f"https://www.jma.go.jp/bosai/forecast/data/forecast/{area_code}.json"
            response = requests.get(URL)
            response.raise_for_status()
            data = response.json()

            weather_areas = data[0]["timeSeries"][0]["areas"]
            pop_areas = data[0]["timeSeries"][1]["areas"]

            week_days = 7
            time_defines = data[0]["timeSeries"][0]["timeDefines"]
            date_to_indices = {}
            for idx, t in enumerate(time_defines):
                date = t[:10]
                if date not in date_to_indices:
                    date_to_indices[date] = []
                date_to_indices[date].append(idx)

            selected_indices = []
            removed_indices = []
            for date, indices in date_to_indices.items():
                if len(indices) == 1:
                    selected_indices.append(indices[0])
                else:
                    min_diff = float('inf')
                    sel_idx = indices[0]
                    for idx in indices:
                        hour = int(time_defines[idx][11:13])
                        diff = abs(hour - 12)
                        if diff < min_diff:
                            min_diff = diff
                            sel_idx = idx
                    selected_indices.append(sel_idx)
                    for idx in indices:
                        if idx != sel_idx:
                            removed_indices.append(idx)

            for area in weather_areas:
                parent_code = area_code[:2]+'0000'
                area_name = area["area"].get("name", "")
                code = area["area"].get("code")
                weather_codes = area.get("weatherCodes", [])
                weather_codes = [code_ for i, code_ in enumerate(weather_codes) if i not in removed_indices]

                pop = []
                for p in pop_areas:
                    if p.get("area", {}).get("code") == code:
                        pop = p.get("pops", [])
                        pop = [v for i, v in enumerate(pop) if i not in removed_indices]
                        break

                temps = []
                temp_avg = None
                temps_max = []
                if len(data) > 1:
                    temp_avg_areas = data[1].get("tempAverage", {}).get("areas", [])
                    for avg_area in temp_avg_areas:
                        try:
                            min_val_str = avg_area.get("min", "")
                            max_val_str = avg_area.get("max", "")
                            if min_val_str != "" and max_val_str != "":
                                min_val = int(float(min_val_str))
                                max_val = int(float(max_val_str))
                                temp_avg = int((min_val + max_val) / 2)
                            else:
                                temp_avg = ""
                        except Exception:
>>>>>>> 4610c02b
                            temp_avg = ""
                    except Exception:
                        temp_avg = ""
                    break

                if "timeSeries" in data[1] and len(data[1]["timeSeries"]) > 1:
                    temps_max_areas = data[1]["timeSeries"][1].get("areas", [])
                    for tmax_area in temps_max_areas:
                        temps_max = tmax_area.get("tempsMax", [])
                        break

            temps = []
            if temp_avg is not None and temp_avg != "":
                temps.append(str(temp_avg))
            else:
                temps.append("")
            temps += temps_max[-6:] if temps_max else [""] * 6
            temps = temps[:7]

            if len(weather_codes) < week_days or len(pop) < week_days:
                if len(data) > 1 and "timeSeries" in data[1]:
                    ts = data[1]["timeSeries"]
                    for sub_area in ts[0]["areas"]:
                        if sub_area["area"]["code"][:2] == code[:2]:
                            if len(weather_codes) < week_days:
                                add_codes = sub_area.get("weatherCodes", [])
                                weather_codes += add_codes[len(weather_codes):week_days]
                            if len(pop) < week_days:
                                add_pops = sub_area.get("pops", [])
                                pop += add_pops[len(pop):week_days]
                            break

<<<<<<< HEAD
            output[code] = {
                "地方名": area_name,
                "天気": weather_codes,
                "気温": temps,
                "降水確率": pop,
                "注意報・警報": [],
                "災害情報": []
            }
=======
                temps = []
                if temp_avg is not None and temp_avg != "":
                    temps.append(str(temp_avg))
                else:
                    temps.append("")
                temps += temps_max[-6:] if temps_max else [""] * 6
                temps = temps[:7]

                if len(weather_codes) < week_days or len(pop) < week_days:
                    if len(data) > 1 and "timeSeries" in data[1]:
                        ts = data[1]["timeSeries"]
                        for sub_area in ts[0]["areas"]:
                            if sub_area["area"]["code"][:2] == code[:2]:
                                if len(weather_codes) < week_days:
                                    add_codes = sub_area.get("weatherCodes", [])
                                    weather_codes += add_codes[len(weather_codes):week_days]
                                if len(pop) < week_days:
                                    add_pops = sub_area.get("pops", [])
                                    pop += add_pops[len(pop):week_days]
                                break

                output[code] = {
                    "親コード": parent_code,
                    "地方名": area_name,
                    "天気": weather_codes,
                    "気温": temps,
                    "降水確率": pop,
                    "注意報・警報": [],
                    "災害情報": []
                }
>>>>>>> 4610c02b


        ## redisDBに書き出す処理
        import redis
        r = redis.Redis(host='localhost', port=6379, db=0)
        r.set('weather_data', json.dumps(output))

        # with open(WeatherServer.OUTPUT_FILE, "w", encoding="utf-8") as f:
        #     json.dump(output, f, ensure_ascii=False, indent=2)

        # 変数に保持
        global json_data
        json_data = output

        print(f"[{datetime.now()}] 天気データを保存しました。")

    except Exception as e:
        print(f"エラー: {e}")

    ## レスポンスを作成する
    def create_response(self, request):
        response = packet_format.Response(
            version=self.VERSION,
            type=self.RESPONSE_TYPE, 
            region_id=request['region_id'],
            day = request.get('day', 0),
            timestamp=int(time.time()),
            flags={
                'weather': request['flags'].get('weather', 0),
                'temperature': request['flags'].get('temperature', 0),
                'pops': request['flags'].get('pops', 0),
                'alert': request['flags'].get('alert', 0),
                'disaster': request['flags'].get('disaster', 0),
                'ex_field': request['flags'].get('ex_field', 0)
            },
            weather_code= 0,  # Example weather code
            temperature= 0,  # Example temperatures
            precipitation= 6,  # Example precipitation
        )
        # region_idから該当エリアのデータを取得
        region_id = request['region_id']
        region_info = None
        if json_data and str(region_id) in json_data:
            region_info = json_data[str(region_id)]
        else:
            region_info = {
            "天気": [],
            "気温": [],
            "降水確率": [],
            "注意報・警報": [],
            "災害情報": []
            }

        # 必要なデータを抽出し、responseにセット
        if response.flags.get('weather', 0) == 1:
            weather_list = region_info.get('天気', [0]*7)
            if len(weather_list) > response.day:
                response.weather_code = weather_list[response.day]
            else:
                response.weather_code = weather_list[-1] if weather_list else 0

        if response.flags.get('temperature', 0) == 1:
            temp_list = region_info.get('気温', [0]*7)
            if len(temp_list) > response.day:
                response.temperature = temp_list[response.day]
            else:
                response.temperature = temp_list[-1] if temp_list else 0

        if response.flags.get('pops', 0) == 1:
            pops_list = region_info.get('降水確率', [0]*7)
            if len(pops_list) > response.day:
                response.precipitation = pops_list[response.day]
            else:
                response.precipitation = pops_list[-1] if pops_list else 0

        if response.flags.get('alert', 0) == 1:
            alert_list = region_info.get('注意報・警報', [])
            response.alert = alert_list

        if response.flags.get('disaster', 0) == 1:
            disaster_list = region_info.get('災害情報', [])
            response.disaster = disaster_list
        

if __name__ == "__main__":
    server = WeatherServer(debug=True)
    load_last_report_time()

    threading.Thread(target=server.run, daemon=True).start()
    schedule.every(10).minutes.do(all_fetches_done)
    all_fetches_done()
    while True:
        schedule.run_pending()
        time.sleep(30)
<|MERGE_RESOLUTION|>--- conflicted
+++ resolved
@@ -190,7 +190,6 @@
     }
     try:
         # ここから下はデータ取得・保存処理
-<<<<<<< HEAD
         URL = f"https://www.jma.go.jp/bosai/forecast/data/forecast/{area_code}.json"
         response = requests.get(URL)
         response.raise_for_status()
@@ -228,11 +227,12 @@
                     if idx != sel_idx:
                         removed_indices.append(idx)
 
-        for area in weather_areas:
-            area_name = area["area"].get("name", "")
-            code = area["area"].get("code")
-            weather_codes = area.get("weatherCodes", [])
-            weather_codes = [code_ for i, code_ in enumerate(weather_codes) if i not in removed_indices]
+            for area in weather_areas:
+                parent_code = area_code[:2]+'0000'
+                area_name = area["area"].get("name", "")
+                code = area["area"].get("code")
+                weather_codes = area.get("weatherCodes", [])
+                weather_codes = [code_ for i, code_ in enumerate(weather_codes) if i not in removed_indices]
 
             pop = []
             for p in pop_areas:
@@ -255,75 +255,6 @@
                             max_val = int(float(max_val_str))
                             temp_avg = int((min_val + max_val) / 2)
                         else:
-=======
-        for area_code in area_codes:
-            URL = f"https://www.jma.go.jp/bosai/forecast/data/forecast/{area_code}.json"
-            response = requests.get(URL)
-            response.raise_for_status()
-            data = response.json()
-
-            weather_areas = data[0]["timeSeries"][0]["areas"]
-            pop_areas = data[0]["timeSeries"][1]["areas"]
-
-            week_days = 7
-            time_defines = data[0]["timeSeries"][0]["timeDefines"]
-            date_to_indices = {}
-            for idx, t in enumerate(time_defines):
-                date = t[:10]
-                if date not in date_to_indices:
-                    date_to_indices[date] = []
-                date_to_indices[date].append(idx)
-
-            selected_indices = []
-            removed_indices = []
-            for date, indices in date_to_indices.items():
-                if len(indices) == 1:
-                    selected_indices.append(indices[0])
-                else:
-                    min_diff = float('inf')
-                    sel_idx = indices[0]
-                    for idx in indices:
-                        hour = int(time_defines[idx][11:13])
-                        diff = abs(hour - 12)
-                        if diff < min_diff:
-                            min_diff = diff
-                            sel_idx = idx
-                    selected_indices.append(sel_idx)
-                    for idx in indices:
-                        if idx != sel_idx:
-                            removed_indices.append(idx)
-
-            for area in weather_areas:
-                parent_code = area_code[:2]+'0000'
-                area_name = area["area"].get("name", "")
-                code = area["area"].get("code")
-                weather_codes = area.get("weatherCodes", [])
-                weather_codes = [code_ for i, code_ in enumerate(weather_codes) if i not in removed_indices]
-
-                pop = []
-                for p in pop_areas:
-                    if p.get("area", {}).get("code") == code:
-                        pop = p.get("pops", [])
-                        pop = [v for i, v in enumerate(pop) if i not in removed_indices]
-                        break
-
-                temps = []
-                temp_avg = None
-                temps_max = []
-                if len(data) > 1:
-                    temp_avg_areas = data[1].get("tempAverage", {}).get("areas", [])
-                    for avg_area in temp_avg_areas:
-                        try:
-                            min_val_str = avg_area.get("min", "")
-                            max_val_str = avg_area.get("max", "")
-                            if min_val_str != "" and max_val_str != "":
-                                min_val = int(float(min_val_str))
-                                max_val = int(float(max_val_str))
-                                temp_avg = int((min_val + max_val) / 2)
-                            else:
-                                temp_avg = ""
-                        except Exception:
->>>>>>> 4610c02b
                             temp_avg = ""
                     except Exception:
                         temp_avg = ""
@@ -356,39 +287,7 @@
                                 pop += add_pops[len(pop):week_days]
                             break
 
-<<<<<<< HEAD
-            output[code] = {
-                "地方名": area_name,
-                "天気": weather_codes,
-                "気温": temps,
-                "降水確率": pop,
-                "注意報・警報": [],
-                "災害情報": []
-            }
-=======
-                temps = []
-                if temp_avg is not None and temp_avg != "":
-                    temps.append(str(temp_avg))
-                else:
-                    temps.append("")
-                temps += temps_max[-6:] if temps_max else [""] * 6
-                temps = temps[:7]
-
-                if len(weather_codes) < week_days or len(pop) < week_days:
-                    if len(data) > 1 and "timeSeries" in data[1]:
-                        ts = data[1]["timeSeries"]
-                        for sub_area in ts[0]["areas"]:
-                            if sub_area["area"]["code"][:2] == code[:2]:
-                                if len(weather_codes) < week_days:
-                                    add_codes = sub_area.get("weatherCodes", [])
-                                    weather_codes += add_codes[len(weather_codes):week_days]
-                                if len(pop) < week_days:
-                                    add_pops = sub_area.get("pops", [])
-                                    pop += add_pops[len(pop):week_days]
-                                break
-
                 output[code] = {
-                    "親コード": parent_code,
                     "地方名": area_name,
                     "天気": weather_codes,
                     "気温": temps,
@@ -396,7 +295,6 @@
                     "注意報・警報": [],
                     "災害情報": []
                 }
->>>>>>> 4610c02b
 
 
         ## redisDBに書き出す処理
