# ─── ビルド設定 ──────────────────────────────
[build-system]
requires      = ["setuptools>=69", "wheel"]
build-backend = "setuptools.build_meta"

# ─── メタデータ ──────────────────────────────
[project]
name            = "wiplib"            # ← パッケージ名はそのまま
dynamic         = ["version"]
description     = "Awesome toolkit for weather data (client‑side)."
readme          = "README.md"
license = { file = "LICENSE" }
authors         = [{ name = "WIP Team", email = "u22.wip.team@gmail.com" }]
requires-python = ">=3.9"

# クライアントでも必須な最小依存だけを書く
dependencies = [
    "requests>=2.32.0",
    "aiohttp>=3.9.0",
    "websockets>=15.0.1",
    "python-dotenv>=1.0.0",
    "redis>=6.2.0",
]

classifiers = [
    "Programming Language :: Python :: 3",
    "License :: OSI Approved :: MIT License",
]

keywords = ["weather", "protocol", "data", "disaster", "alert", "Japan", "toolkit"]

[project.urls]
Homepage = "https://github.com/U22-2025/WIP"

# ─── 開発用 extras（お好みで） ────────────────
[project.optional-dependencies]
dev = [
    "pytest",
    "pytest-asyncio",
    "pytest-cov",
    "pytest-xdist",
    "black",
]
location_server = [
    "psycopg2",
]
query_server = [
    "redis",
    "schedule",
    "python-dateutil",
    "python-dotenv",
]
weather_server = []
report_server = []
servers = [
    "psycopg2",
    "redis",
    "schedule",
    "python-dateutil",
    "python-dotenv",
]

# ─── どのソースを wheel に含めるか ────────────
[tool.setuptools]
package-dir = { "" = "src" }

[tool.setuptools.dynamic]
version = {attr = "wiplib.version.__version__"}

<<<<<<< HEAD
[tool.setuptools.packages.find]
where   = ["src"]                    # src レイアウト
=======
[tool.setuptools.packages.find]
where   = ["src"]                    # src レイアウト
>>>>>>> 85cba4f7
include = [
    "WIPClientPy*",
    "WIPCommonPy*",
    "WIPServerPy*",
<<<<<<< HEAD
    "wiplib*",
]  # 各サーバーパッケージも含める
=======
]  # 各サーバーパッケージも含める

[tool.setuptools.package-data]
"WIPClientPy" = ["config.ini", "coordinate_cache.json"]
"WIPCommonPy.packet.format_spec" = ["*.json"]
"WIPServerPy.servers.location_server" = ["config.ini"]
"WIPServerPy.servers.query_server" = ["config.ini"]
"WIPServerPy.servers.weather_server" = ["config.ini"]
"WIPServerPy.servers.report_server" = ["config.ini"]
>>>>>>> 85cba4f7
<|MERGE_RESOLUTION|>--- conflicted
+++ resolved
@@ -1,94 +1,85 @@
-# ─── ビルド設定 ──────────────────────────────
-[build-system]
-requires      = ["setuptools>=69", "wheel"]
-build-backend = "setuptools.build_meta"
-
-# ─── メタデータ ──────────────────────────────
-[project]
-name            = "wiplib"            # ← パッケージ名はそのまま
-dynamic         = ["version"]
-description     = "Awesome toolkit for weather data (client‑side)."
-readme          = "README.md"
-license = { file = "LICENSE" }
-authors         = [{ name = "WIP Team", email = "u22.wip.team@gmail.com" }]
-requires-python = ">=3.9"
-
-# クライアントでも必須な最小依存だけを書く
-dependencies = [
-    "requests>=2.32.0",
-    "aiohttp>=3.9.0",
-    "websockets>=15.0.1",
-    "python-dotenv>=1.0.0",
-    "redis>=6.2.0",
-]
-
-classifiers = [
-    "Programming Language :: Python :: 3",
-    "License :: OSI Approved :: MIT License",
-]
-
-keywords = ["weather", "protocol", "data", "disaster", "alert", "Japan", "toolkit"]
-
-[project.urls]
-Homepage = "https://github.com/U22-2025/WIP"
-
-# ─── 開発用 extras（お好みで） ────────────────
-[project.optional-dependencies]
-dev = [
-    "pytest",
-    "pytest-asyncio",
-    "pytest-cov",
-    "pytest-xdist",
-    "black",
-]
-location_server = [
-    "psycopg2",
-]
-query_server = [
-    "redis",
-    "schedule",
-    "python-dateutil",
-    "python-dotenv",
-]
-weather_server = []
-report_server = []
-servers = [
-    "psycopg2",
-    "redis",
-    "schedule",
-    "python-dateutil",
-    "python-dotenv",
-]
-
-# ─── どのソースを wheel に含めるか ────────────
-[tool.setuptools]
-package-dir = { "" = "src" }
-
-[tool.setuptools.dynamic]
-version = {attr = "wiplib.version.__version__"}
-
-<<<<<<< HEAD
-[tool.setuptools.packages.find]
-where   = ["src"]                    # src レイアウト
-=======
-[tool.setuptools.packages.find]
-where   = ["src"]                    # src レイアウト
->>>>>>> 85cba4f7
-include = [
-    "WIPClientPy*",
-    "WIPCommonPy*",
-    "WIPServerPy*",
-<<<<<<< HEAD
-    "wiplib*",
-]  # 各サーバーパッケージも含める
-=======
-]  # 各サーバーパッケージも含める
-
-[tool.setuptools.package-data]
-"WIPClientPy" = ["config.ini", "coordinate_cache.json"]
-"WIPCommonPy.packet.format_spec" = ["*.json"]
-"WIPServerPy.servers.location_server" = ["config.ini"]
-"WIPServerPy.servers.query_server" = ["config.ini"]
-"WIPServerPy.servers.weather_server" = ["config.ini"]
-"WIPServerPy.servers.report_server" = ["config.ini"]
->>>>>>> 85cba4f7
+# ─── ビルド設定 ──────────────────────────────
+[build-system]
+requires      = ["setuptools>=69", "wheel"]
+build-backend = "setuptools.build_meta"
+
+# ─── メタデータ ──────────────────────────────
+[project]
+name            = "wiplib"            # ← パッケージ名はそのまま
+dynamic         = ["version"]
+description     = "Awesome toolkit for weather data (client‑side)."
+readme          = "README.md"
+license = { file = "LICENSE" }
+authors         = [{ name = "WIP Team", email = "u22.wip.team@gmail.com" }]
+requires-python = ">=3.9"
+
+# クライアントでも必須な最小依存だけを書く
+dependencies = [
+    "requests>=2.32.0",
+    "aiohttp>=3.9.0",
+    "websockets>=15.0.1",
+    "python-dotenv>=1.0.0",
+    "redis>=6.2.0",
+]
+
+classifiers = [
+    "Programming Language :: Python :: 3",
+    "License :: OSI Approved :: MIT License",
+]
+
+keywords = ["weather", "protocol", "data", "disaster", "alert", "Japan", "toolkit"]
+
+[project.urls]
+Homepage = "https://github.com/U22-2025/WIP"
+
+# ─── 開発用 extras（お好みで） ────────────────
+[project.optional-dependencies]
+dev = [
+    "pytest",
+    "pytest-asyncio",
+    "pytest-cov",
+    "pytest-xdist",
+    "black",
+]
+location_server = [
+    "psycopg2",
+]
+query_server = [
+    "redis",
+    "schedule",
+    "python-dateutil",
+    "python-dotenv",
+]
+weather_server = []
+report_server = []
+servers = [
+    "psycopg2",
+    "redis",
+    "schedule",
+    "python-dateutil",
+    "python-dotenv",
+]
+
+# ─── どのソースを wheel に含めるか ────────────
+[tool.setuptools]
+package-dir = { "" = "src" }
+
+[tool.setuptools.dynamic]
+version = {attr = "wiplib.version.__version__"}
+
+[tool.setuptools.packages.find]
+where   = ["src"]                    # src レイアウト
+include = [
+    "WIPClientPy*",
+    "WIPCommonPy*",
+    "WIPServerPy*",
+    "wiplib*",
+]  # 各サーバーパッケージも含める
+
+[tool.setuptools.package-data]
+"WIPClientPy" = ["config.ini", "coordinate_cache.json"]
+"WIPCommonPy.packet.format_spec" = ["*.json"]
+"WIPServerPy.servers.location_server" = ["config.ini"]
+"WIPServerPy.servers.query_server" = ["config.ini"]
+"WIPServerPy.servers.weather_server" = ["config.ini"]
+"WIPServerPy.servers.report_server" = ["config.ini"]