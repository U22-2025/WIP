--- conflicted
+++ resolved
@@ -29,13 +29,6 @@
 
 # Rust
 /Rust/target/
-<<<<<<< HEAD
-/cpp/
-/python/logs/json
-/logs/reports
-!.env.example
-*.egg-info/
-=======
 
 # C++ builds (CMake/VS)
 cpp/build/
@@ -58,5 +51,7 @@
 
 # Python distribution artifacts
 build/
->>>>>>> 5c7b087d
-dist/+dist/
+/logs/reports
+!.env.example
+*.egg-info/