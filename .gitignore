.env
__pycache__
*.pem
<<<<<<< HEAD
=======
/Rust/target/
>>>>>>> d8527c5d
/.vscode/<|MERGE_RESOLUTION|>--- conflicted
+++ resolved
@@ -1,8 +1,6 @@
 .env
 __pycache__
 *.pem
-<<<<<<< HEAD
-=======
+/.vscode/
 /Rust/target/
->>>>>>> d8527c5d
 /.vscode/