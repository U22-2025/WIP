--- conflicted
+++ resolved
@@ -48,11 +48,7 @@
     def __init__(self,
                  api_base_url: str = None,
                  report_server_host: str = os.getenv("REPORT_SERVER_HOST", "wip.ncc.onl"),
-<<<<<<< HEAD
-                 report_server_port: int = 4112,
-=======
                  report_server_port: int = int(os.getenv("REPORT_SERVER_PORT", 4112)),
->>>>>>> 43643fc3
                  debug: bool = False,
                  area_codes_path: str = None):
         """
