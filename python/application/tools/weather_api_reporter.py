--- conflicted
+++ resolved
@@ -17,8 +17,6 @@
 from datetime import datetime
 from dotenv import load_dotenv
 
-from dotenv import load_dotenv
-
 # WIPCommonPyをインポートするためのパス設定
 sys.path.insert(0, '/mnt/c/Users/ポッポ焼き/Desktop/WIP/src')
 
@@ -36,11 +34,7 @@
     def __init__(self,
                  api_key: str = None,
                  report_server_host: str = os.getenv("REPORT_SERVER_HOST", "wip.ncc.onl"),
-<<<<<<< HEAD
-                 report_server_port: int = 9999,
-=======
                  report_server_port: int = int(os.getenv("REPORT_SERVER_PORT", 4112)),
->>>>>>> f4ae3993
                  debug: bool = False):
         """
         初期化
