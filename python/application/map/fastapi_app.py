import asyncio
import logging
import os
import sys
import json
import time
from datetime import datetime, timedelta
from pathlib import Path
from typing import List, Optional, AsyncGenerator
import uvicorn
from fastapi import Depends, FastAPI, Request, WebSocket, WebSocketDisconnect
from fastapi.middleware.gzip import GZipMiddleware
from pydantic import BaseModel
from fastapi.responses import HTMLResponse, JSONResponse
from fastapi.staticfiles import StaticFiles
from fastapi.templating import Jinja2Templates


# Windows環境では ProactorEventLoop がデフォルトとなるが、このイベントループは
# sock_sendto が実装されていないため非同期クライアントでエラーになる。
# そのため SelectorEventLoop を使用するようにポリシーを設定する。
if sys.platform.startswith("win"):
    try:
        asyncio.set_event_loop_policy(asyncio.WindowsSelectorEventLoopPolicy())
    except Exception:  # pragma: no cover - Windows 環境以外では実行されない
        pass
from WIPClientPy import ClientAsync
from WIPCommonPy.utils.config_loader import ConfigLoader
from WIPCommonPy.utils.redis_log_handler import RedisLogHandler
import redis.asyncio as aioredis

# ドキュメントエンドポイントを有効化
app = FastAPI()
script_dir = Path(__file__).resolve().parent
app.mount("/static", StaticFiles(directory=str(script_dir / "static")), name="static")
templates = Jinja2Templates(directory=str(script_dir / "templates"))
app.add_middleware(GZipMiddleware, minimum_size=500)

# Health endpoint for compatibility when API is mounted under /api
@app.get("/health")
async def health_root() -> dict:
    return {"status": "ok"}


LOG_REDIS_HOST = os.getenv("LOG_REDIS_HOST", "localhost")
LOG_REDIS_PORT = int(os.getenv("LOG_REDIS_PORT", 6380))
LOG_REDIS_DB = int(os.getenv("LOG_REDIS_DB", 0))

logger = logging.getLogger("fastapi_app")
# ルートロガーにハンドラが未設定の場合のみ基本設定を行う
if not logging.getLogger().handlers:
    logging.basicConfig(level=logging.INFO)

# 重複ハンドラ追加を防止し、二重送信を抑止
has_redis_handler = any(
    isinstance(h, RedisLogHandler) for h in logger.handlers
)
if not has_redis_handler:
    redis_log_handler = RedisLogHandler(
        host=LOG_REDIS_HOST,
        port=LOG_REDIS_PORT,
        db=LOG_REDIS_DB,
    )
    logger.addHandler(redis_log_handler)

# 上位ロガーへの伝播を止め、重複出力を回避
logger.propagate = False

config_loader = ConfigLoader()
LOG_LIMIT = config_loader.getint("logging", "log_limit", default=100)
# ログ送信間隔（秒）
BROADCAST_INTERVAL = float(
    config_loader.get("logging", "broadcast_interval", default="1")
)


class ConnectionManager:
    def __init__(self, log_limit: int = 100, interval: float = 1.0) -> None:
        self.active: List[WebSocket] = []
        self.logs: List[str] = []
        self.log_limit = log_limit
        self.interval = interval
        self.queue: asyncio.Queue[str] = asyncio.Queue()
        self._task: asyncio.Task | None = None
        self.redis = aioredis.Redis(
            host=LOG_REDIS_HOST,
            port=LOG_REDIS_PORT,
            db=LOG_REDIS_DB,
            decode_responses=True,
        )
        self.pubsub = self.redis.pubsub()
        self._redis_task: asyncio.Task | None = None

    async def connect(self, websocket: WebSocket) -> None:
        await websocket.accept()
        self.active.append(websocket)
        for log in self.logs:
            await websocket.send_text(log)

    def disconnect(self, websocket: WebSocket) -> None:
        if websocket in self.active:
            self.active.remove(websocket)

    async def enqueue(self, message: str) -> None:
        await self.queue.put(message)

    async def _broadcast(self, message: str) -> None:
        """単発メッセージ配信（互換用）。"""
        self.logs.append(message)
        if len(self.logs) > self.log_limit:
            self.logs = self.logs[-self.log_limit :]

        for ws in list(self.active):
            try:
                await ws.send_text(message)
            except WebSocketDisconnect:
                self.disconnect(ws)

    async def _broadcast_batch(self, batch: List[str]) -> None:
        """まとめて配信（1秒ごと）。JSON文字列→オブジェクト化して送る。"""
        # 履歴は個別ログ文字列で保持（新規 WS 接続時の replay 用）
        self.logs.extend(batch)
        if len(self.logs) > self.log_limit:
            self.logs = self.logs[-self.log_limit :]

        objs = []
        for s in batch:
            try:
                objs.append(json.loads(s))
            except Exception:
                # parse できなかった行もログ化して捨てない
                objs.append(
                    {
                        "type": "log",
                        "timestamp": datetime.now().isoformat(),
                        "level": "info",
                        "message": s,
                        "details": {"raw": True},
                    }
                )

        payload = json.dumps(
            {
                "type": "bulk",
                "count": len(objs),
                "logs": objs,  # ← ここがオブジェクト配列になる！
            },
            ensure_ascii=False,
        )

        for ws in list(self.active):
            try:
                await ws.send_text(payload)
            except WebSocketDisconnect:
                self.disconnect(ws)

    async def _broadcast_loop(self) -> None:
        """self.interval ごとにキューを読み出し、更新があれば 1 回だけ送信。"""
        try:
            while True:
                await asyncio.sleep(self.interval)  # interval=1.0 で 1秒レート
                if self.queue.empty():
                    continue  # この周期は送るものなし

                batch: List[str] = []
                while not self.queue.empty():
                    batch.append(await self.queue.get())

                if len(batch) == 1:
                    await self._broadcast(batch[0])  # 従来互換
                else:
                    await self._broadcast_batch(batch)  # bulk 送信
        except asyncio.CancelledError:
            pass

    async def _redis_listener(self) -> None:
        await self.pubsub.subscribe("wip.log")
        try:
            async for msg in self.pubsub.listen():
                if msg.get("type") == "message":
                    await self.enqueue(str(msg.get("data")))
        except asyncio.CancelledError:
            pass

    def start(self) -> None:
        if self._task is None:
            self._task = asyncio.create_task(self._broadcast_loop())
        if self._redis_task is None:
            self._redis_task = asyncio.create_task(self._redis_listener())

    async def stop(self) -> None:
        if self._task:
            self._task.cancel()
            try:
                await self._task
            except asyncio.CancelledError:
                pass
            self._task = None
        if self._redis_task:
            self._redis_task.cancel()
            try:
                await self._redis_task
            except asyncio.CancelledError:
                pass
            self._redis_task = None
        await self.pubsub.close()
        await self.redis.close()


manager = ConnectionManager(log_limit=LOG_LIMIT, interval=BROADCAST_INTERVAL)


@app.on_event("startup")
async def startup_event() -> None:
    manager.start()


@app.on_event("shutdown")
async def shutdown_event() -> None:
    await manager.stop()


# メトリクス用グローバル変数
total_accesses = 0
total_response_time = 0.0  # milliseconds
# パケット通信のメトリクス
packet_accesses = 0
packet_response_time = 0.0  # milliseconds


class Coordinates(BaseModel):
    """リクエストボディ用の座標モデル"""

    lat: float
    lng: float


# 簡易TTLキャッシュ（週予報）。キーは area_code。値は {expires, weekly_forecast}
_WEEKLY_CACHE: dict[str, dict] = {}
_WEEKLY_TTL_SEC = int(os.getenv("WEEKLY_CACHE_TTL", "60"))

def _get_cached_weekly(area_code: str):
    now = time.time()
    ent = _WEEKLY_CACHE.get(area_code)
    if ent and ent.get("expires", 0) > now:
        return ent.get("weekly_forecast")
    return None

def _set_cached_weekly(area_code: str, weekly_forecast_list: list):
    _WEEKLY_CACHE[area_code] = {
        "expires": time.time() + _WEEKLY_TTL_SEC,
        "weekly_forecast": weekly_forecast_list,
    }


async def log_event(
    message: str,
    *,
    level: str = "info",
    details: Optional[dict] = None,
) -> None:
    log_data = {
        "type": "log",
        "timestamp": datetime.now().isoformat(),
        "level": level,
        "message": message,
    }
    if details:
        log_data["details"] = details
    msg = json.dumps(log_data, ensure_ascii=False)
    logger.info(msg)
    # await manager.enqueue(msg)
    # await redis_log_handler.publish(msg)


def record_packet_metrics(duration_ms: float) -> None:
    """パケット通信のメトリクスを更新"""
    global packet_accesses, packet_response_time
    packet_accesses += 1
    packet_response_time += duration_ms


async def call_with_metrics(func, *args, ip: str | None = None, context=None, **kwargs):
    """クライアント呼び出しを計測して実行"""
    start = time.perf_counter()
    result = await func(*args, **kwargs)
    duration_ms = (time.perf_counter() - start) * 1000
    record_packet_metrics(duration_ms)

    details = {"response_time": round(duration_ms, 2)}
    if ip:
        details["ip"] = ip
    if context:
        details.update(context)

    name = func.__name__
    if name == "get_location_data_async":
        message = "Location"
    elif name == "get_weather_data_async":
        message = "Weather"
    else:
        message = f"packet_call {name}"

    await log_event(message, level="packet", details=details)
    return result


@app.middleware("http")
async def metrics_middleware(request: Request, call_next):
    if request.client:
        request.state.ip = request.client.host

    start = time.perf_counter()
    response = await call_next(request)
    process_time = (time.perf_counter() - start) * 1000
    global total_accesses, total_response_time
    total_accesses += 1
    total_response_time += process_time
    avg_ms = total_response_time / total_accesses
    packet_avg = packet_response_time / packet_accesses if packet_accesses > 0 else 0
    details = {
        "endpoint": request.url.path,
        "status_code": response.status_code,
        "response_time": round(process_time, 2),
    }
    if hasattr(request.state, "ip"):
        details["ip"] = request.state.ip
    status = response.status_code
    if status >= 500:
        level = "error"
    elif status >= 400:
        level = "warning"
    else:
        level = "success"
    await log_event(
        f"{request.method} {request.url.path}",
        level=level,
        details=details,
    )
    metrics = {
        "type": "metrics",
        "total": total_accesses,
        "avg_ms": round(avg_ms, 2),
        "packet_total": packet_accesses,
        "packet_avg_ms": round(packet_avg, 2),
    }
    await manager.enqueue(json.dumps(metrics))
    return response


def _add_date_info(weather_data: dict, day_offset: int = 0) -> dict:
    base_date = datetime.now()
    target_date = base_date + timedelta(days=day_offset)
    weather_data["date"] = target_date.strftime("%Y-%m-%d")
    weather_data["day_of_week"] = target_date.strftime("%A")
    weather_data["day"] = day_offset
    return weather_data


def _create_fallback_weather_data(area_code: str, days_offset: int = 0) -> dict:
    date = datetime.now() + timedelta(days=days_offset)
    return {
        "date": date.strftime("%Y-%m-%d"),
        "day_of_week": date.strftime("%A"),
        "weather_code": "100",
        "temperature": "--",
        "precipitation_prob": "--",
        "area_code": area_code,
    }


# ----------------------------------------------------------------------
# Dependency
# ----------------------------------------------------------------------


async def get_wip_client() -> AsyncGenerator[ClientAsync, None]:
    client = ClientAsync(debug=True)
    try:
        yield client
    finally:
        client.close()


# ----------------------------------------------------------------------
# Routes
# ----------------------------------------------------------------------


@app.get("/", response_class=HTMLResponse)
async def index(request: Request):
    await log_event("GET /")
    return templates.TemplateResponse("map.html", {"request": request})

# ----------------------------------------------------------------------
# Mount External Weather API under /api
# ----------------------------------------------------------------------
# application/weather_api を import できるようにパスを追加
try:
    sys.path.insert(0, str(script_dir.parent))  # python/application
    from weather_api.app import (
        app as weather_api_app,  # type: ignore
        list_areas as _api_list_areas,
        get_weather as _api_get_weather,
        update_weather as _api_update_weather,
        update_disaster as _api_update_disaster,
    )

    # サブアプリとして /api にマウント
    app.mount("/api", weather_api_app)
    logger.info("Mounted External Weather API at /api")

    # 互換エイリアス: 既存テストやクライアントが / に向けて叩くため
    @app.post("/update/weather")
    async def _alias_update_weather():  # type: ignore
        return _api_update_weather()

    @app.post("/update/disaster")
    async def _alias_update_disaster():  # type: ignore
        return _api_update_disaster()

    @app.get("/areas")
    async def _alias_list_areas():  # type: ignore
        return _api_list_areas()

    @app.get("/weather")
    async def _alias_get_weather(
        area_code: str,
        day: int = 0,
        weather_flag: int = 1,
        temperature_flag: int = 1,
        pop_flag: int = 1,
        alert_flag: int = 1,
        disaster_flag: int = 1,
    ):  # type: ignore
        return _api_get_weather(
            area_code=area_code,
            day=day,
            weather_flag=weather_flag,
            temperature_flag=temperature_flag,
            pop_flag=pop_flag,
            alert_flag=alert_flag,
            disaster_flag=disaster_flag,
        )
except Exception as e:  # pragma: no cover
    logger.error(f"Failed to mount External Weather API at /api: {e}")


<<<<<<< HEAD
=======
@app.post("/landmarks")
async def get_landmarks(
    request: Request,
    coords: Coordinates,
    client: ClientAsync = Depends(get_wip_client),
):
    lat = coords.lat
    lng = coords.lng
    ip = getattr(request.state, "ip", None)
    await log_event(
        "POST /landmarks",
        details={"endpoint": "/landmarks", "lat": lat, "lng": lng},
    )

    if lat is None or lng is None:
        return JSONResponse(
            {"status": "error", "message": "緯度と経度が必要です"}, status_code=400
        )

    try:
        # 座標からエリアコードを取得（天気データも一緒に取得）
        today_weather = await call_with_metrics(
            client.get_weather_by_coordinates,
            lat,
            lng,
            weather=True,
            temperature=True,
            precipitation_prob=True,
            wind=True,
            alert=True,
            disaster=True,
            landmarks=True,
            day=0,
            ip=ip,
            context={"coords": f"{lat},{lng}", "purpose": "landmarks"},
        )

        if not today_weather or isinstance(today_weather, dict) and ("error" in today_weather or "error_code" in today_weather):
            return JSONResponse(
                {"status": "error", "message": "エリアコードの取得に失敗しました"},
                status_code=500,
            )

        area_code = today_weather.get("area_code")
        if not area_code:
            return JSONResponse(
                {"status": "error", "message": "エリアコードの取得に失敗しました"},
                status_code=500,
            )

        try:
            import math

            def calculate_distance(lat1, lng1, lat2, lng2):
                """2つの座標間の距離をkmで計算（Haversine公式）"""
                R = 6371  # 地球の半径（km）
                lat1_rad = math.radians(lat1)
                lng1_rad = math.radians(lng1)
                lat2_rad = math.radians(lat2)
                lng2_rad = math.radians(lng2)
                dlat = lat2_rad - lat1_rad
                dlng = lng2_rad - lng1_rad
                a = (
                    math.sin(dlat / 2) * math.sin(dlat / 2)
                    + math.cos(lat1_rad)
                    * math.cos(lat2_rad)
                    * math.sin(dlng / 2)
                    * math.sin(dlng / 2)
                )
                c = 2 * math.atan2(math.sqrt(a), math.sqrt(1 - a))
                distance = R * c
                return round(distance * 10) / 10  # 小数点第1位まで

            raw_landmarks = today_weather.get("landmarks", [])
            area_name = today_weather.get("area_name", "不明")
            landmarks_with_distance = []
            for landmark in raw_landmarks:
                if "latitude" in landmark and "longitude" in landmark:
                    distance = calculate_distance(
                        lat, lng, landmark["latitude"], landmark["longitude"]
                    )
                    item = landmark.copy()
                    item["distance"] = distance
                    landmarks_with_distance.append(item)

            landmarks_with_distance.sort(key=lambda x: x.get("distance", float("inf")))
            MAX_LANDMARKS = int(os.getenv("LANDMARKS_TOPN", "100"))
            if len(landmarks_with_distance) > MAX_LANDMARKS:
                landmarks_with_distance = landmarks_with_distance[:MAX_LANDMARKS]

            return JSONResponse(
                {
                    "status": "ok",
                    "coordinates": {"lat": lat, "lng": lng},
                    "area_code": area_code,
                    "area_name": area_name,
                    "landmarks": landmarks_with_distance,
                }
            )
        except Exception as e:
            logger.error(f"Error processing landmarks: {e}")
            return JSONResponse(
                {
                    "status": "ok",
                    "coordinates": {"lat": lat, "lng": lng},
                    "area_code": area_code,
                    "area_name": "不明",
                    "landmarks": [],
                }
            )

    except Exception as e:
        logger.error(f"Error in get_landmarks: {e}")
        return JSONResponse(
            {"status": "error", "message": "ランドマークデータの取得に失敗しました"},
            status_code=500,
        )
>>>>>>> 4d2181fd


@app.post("/weekly_forecast")
async def weekly_forecast(
    request: Request,
    coords: Coordinates,
    client: ClientAsync = Depends(get_wip_client),
):
    lat = coords.lat
    lng = coords.lng
    ip = getattr(request.state, "ip", None)
    await log_event(
        "POST /weekly_forecast",
        details={"endpoint": "/weekly_forecast", "lat": lat, "lng": lng},
    )

    if lat is None or lng is None:
        return JSONResponse(
            {"status": "error", "message": "緯度と経度が必要です"}, status_code=400
        )

    try:
        today_weather = await call_with_metrics(
            client.get_weather_by_coordinates,
            lat,
            lng,
            weather=True,
            temperature=True,
            precipitation_prob=True,
            wind=True,
            alert=True,
            disaster=True,
            landmarks=True,
            day=0,
            ip=ip,
            context={"coords": f"{lat},{lng}", "day": 0},
        )
        if not today_weather or (
            isinstance(today_weather, dict)
            and ("error" in today_weather or "error_code" in today_weather)
        ):
            return JSONResponse(
                {"status": "error", "message": "エリアコードの取得に失敗しました"},
                status_code=500,
            )

        area_code = today_weather.get("area_code")
        if not area_code:
            return JSONResponse(
                {"status": "error", "message": "エリアコードの取得に失敗しました"},
                status_code=500,
            )

        async def fetch(day: int):
            try:
                flags = {
                    "weather": True,
                    "temperature": True,
                    "precipitation_prob": True,
                    "wind": True,
                    "alert": True,
                    "disaster": True,
                    "landmarks": False,
                }
                weather_data = await call_with_metrics(
                    client.get_weather_by_area_code,
                    area_code=area_code,
                    **flags,
                    day=day,
                    ip=ip,
                    context={
                        "area_code": area_code,
                        "day": day,
                        "flags": ",".join(k for k, v in flags.items() if v),
                    },
                )
                if not weather_data or (
                    isinstance(weather_data, dict)
                    and ("error" in weather_data or "error_code" in weather_data)
                ):
                    weather_data = _create_fallback_weather_data(area_code, day)
                
                # Redisから直接風速データを取得して追加
                if "wind" not in weather_data or weather_data.get("wind") is None:
                    try:
                        import redis
                        import json as json_lib
                        _host = os.getenv("REDIS_HOST", "localhost")
                        _port = int(os.getenv("REDIS_PORT", 6379))
                        _db = int(os.getenv("REDIS_DB", 0))
                        _prefix = os.getenv("REPORT_DB_KEY_PREFIX", os.getenv("REDIS_KEY_PREFIX", "")) or ""

                        redis_client = redis.Redis(host=_host, port=_port, db=_db, decode_responses=True)
                        redis_key = f"{_prefix}weather:{area_code}"
                        
                        weather_info = None
                        try:
                            redis_data = redis_client.execute_command("JSON.GET", redis_key)
                            if redis_data:
                                weather_info = json_lib.loads(redis_data)
                        except Exception:
                            pass
                        if weather_info is None:
                            raw = redis_client.get(redis_key)
                            if raw:
                                try:
                                    weather_info = json_lib.loads(raw)
                                except Exception:
                                    weather_info = None
                        
                        if weather_info:
                            wind_list = weather_info.get("wind", [])
                            if wind_list and len(wind_list) > day and wind_list[day]:
                                weather_data["wind"] = wind_list[day]
                    except Exception as e:
                        logger.error(f"Error fetching wind data from Redis for day {day}: {e}")
            except Exception as e:  # pragma: no cover
                logger.error(f"Error getting weather for day {day}: {e}")
                weather_data = _create_fallback_weather_data(area_code, day)
            return _add_date_info(weather_data, day)

        # 週予報は area_code 単位で短期キャッシュ
        weekly_forecast_list = _get_cached_weekly(area_code)
        if not weekly_forecast_list:
          tasks = [fetch(day) for day in range(1, 7)]
          results = await asyncio.gather(*tasks)
          
          # today_weatherにも風速データを追加
          today_with_wind = today_weather.copy()
          if "wind" not in today_with_wind or today_with_wind.get("wind") is None:
              try:
                  import redis
                  import json as json_lib
                  _host = os.getenv("REDIS_HOST", "localhost")
                  _port = int(os.getenv("REDIS_PORT", 6379))
                  _db = int(os.getenv("REDIS_DB", 0))
                  _prefix = os.getenv("REPORT_DB_KEY_PREFIX", os.getenv("REDIS_KEY_PREFIX", "")) or ""

                  redis_client = redis.Redis(host=_host, port=_port, db=_db, decode_responses=True)
                  redis_key = f"{_prefix}weather:{area_code}"
                  
                  weather_info = None
                  try:
                      redis_data = redis_client.execute_command("JSON.GET", redis_key)
                      if redis_data:
                          weather_info = json_lib.loads(redis_data)
                  except Exception:
                      pass
                  if weather_info is None:
                      raw = redis_client.get(redis_key)
                      if raw:
                          try:
                              weather_info = json_lib.loads(raw)
                          except Exception:
                              weather_info = None
                  
                  if weather_info:
                      wind_list = weather_info.get("wind", [])
                      if wind_list and len(wind_list) > 0 and wind_list[0]:
                          today_with_wind["wind"] = wind_list[0]
              except Exception as e:
                  logger.error(f"Error fetching wind data from Redis for today: {e}")
          
          weekly_forecast_list = [_add_date_info(today_with_wind, 0)] + results
        weekly_forecast_list = sorted(weekly_forecast_list, key=lambda x: x["day"])
        _set_cached_weekly(area_code, weekly_forecast_list)

<<<<<<< HEAD
        # 追加: ランドマーク情報を取得して同梱（ex_field のみ対応）
        area_name: str = "不明"
        landmarks_with_distance = []
        try:
            import json as json_lib
=======
        # 追加: ランドマークを同梱して1リクエスト化
        area_name: str = today_weather.get("area_name", "不明")
        raw_landmarks = today_weather.get("landmarks", [])
        landmarks_with_distance = []
        try:
>>>>>>> 4d2181fd
            import math

            def calculate_distance(lat1, lng1, lat2, lng2):
                R = 6371
                lat1_rad = math.radians(lat1)
                lng1_rad = math.radians(lng1)
                lat2_rad = math.radians(lat2)
                lng2_rad = math.radians(lng2)
                dlat = lat2_rad - lat1_rad
                dlng = lng2_rad - lng1_rad
                a = (
                    math.sin(dlat / 2) * math.sin(dlat / 2)
                    + math.cos(lat1_rad)
                    * math.cos(lat2_rad)
                    * math.sin(dlng / 2)
                    * math.sin(dlng / 2)
                )
                c = 2 * math.atan2(math.sqrt(a), math.sqrt(1 - a))
                return round((R * c) * 10) / 10

<<<<<<< HEAD
            # ランドマークデータ（ex_field のみ）: today_weather は辞書のため、パケットを別リクエストで取得
            packet = await call_with_metrics(
                client.get_weather_by_area_code,
                area_code=area_code,
                # フラグは警報/災害のみ不要。landmarks取得のためwindを明示
                weather=True,  # 妥当性チェック上、最低1つはTrue
                wind=True,
                temperature=False,
                precipitation_prob=False,
                alert=False,
                disaster=False,
                day=0,
                raw_packet=True,
                ip=ip,
                context={"area_code": area_code, "purpose": "landmarks"},
            )
            logger.info(f"Packet type: {type(packet)}, has ex_field: {hasattr(packet, 'ex_field')}")
            if hasattr(packet, 'ex_field'):
                logger.info(f"ex_field type: {type(packet.ex_field)}, has landmarks: {hasattr(packet.ex_field, 'landmarks') if packet.ex_field else False}")
                if packet.ex_field and hasattr(packet.ex_field, 'landmarks'):
                    logger.info(f"landmarks content: {packet.ex_field.landmarks}")
            
            if hasattr(packet, 'ex_field') and packet.ex_field and hasattr(packet.ex_field, 'landmarks') and packet.ex_field.landmarks:
                try:
                    raw_landmarks = json_lib.loads(packet.ex_field.landmarks)
                    logger.info(f"Successfully parsed landmarks: {len(raw_landmarks)} items")
                    for landmark in raw_landmarks:
                        if "latitude" in landmark and "longitude" in landmark:
                            distance = calculate_distance(
                                lat, lng, landmark["latitude"], landmark["longitude"]
                            )
                            item = landmark.copy()
                            item["distance"] = distance
                            landmarks_with_distance.append(item)

                    landmarks_with_distance.sort(
                        key=lambda x: x.get("distance", float("inf"))
                    )
                    # 近傍上位N件のみを返却（転送/描画コストを抑制）
                    MAX_LANDMARKS = int(_os.getenv("LANDMARKS_TOPN", "100"))
                    if len(landmarks_with_distance) > MAX_LANDMARKS:
                        landmarks_with_distance = landmarks_with_distance[:MAX_LANDMARKS]
                except (json_lib.JSONDecodeError, KeyError) as e:
                    logger.error(f"Error parsing landmarks from WIP packet: {e}")

            # エリア名を取得するためにRedisから基本情報を取得（landmarkは使わない）
            try:
                import redis
                _host = _os.getenv("REDIS_HOST", "localhost")
                _port = int(_os.getenv("REDIS_PORT", 6379))
                _db = int(_os.getenv("REDIS_DB", 0))
                _prefix = _os.getenv("REPORT_DB_KEY_PREFIX", _os.getenv("REDIS_KEY_PREFIX", "")) or ""

                redis_client = redis.Redis(host=_host, port=_port, db=_db, decode_responses=True)
                redis_key = f"{_prefix}weather:{area_code}"

                weather_info = None
                try:
                    redis_data = redis_client.execute_command("JSON.GET", redis_key)
                    if redis_data:
                        weather_info = json_lib.loads(redis_data)
                except Exception:
                    pass
                if weather_info is None:
                    raw = redis_client.get(redis_key)
                    if raw:
                        try:
                            weather_info = json_lib.loads(raw)
                        except Exception:
                            weather_info = None

                if weather_info:
                    area_name = weather_info.get("area_name", "不明")
            except Exception as e:
                logger.error(f"Error getting area name from Redis: {e}")
=======
            for landmark in raw_landmarks:
                if "latitude" in landmark and "longitude" in landmark:
                    distance = calculate_distance(
                        lat, lng, landmark["latitude"], landmark["longitude"]
                    )
                    item = landmark.copy()
                    item["distance"] = distance
                    landmarks_with_distance.append(item)

            landmarks_with_distance.sort(
                key=lambda x: x.get("distance", float("inf"))
            )
            MAX_LANDMARKS = int(os.getenv("LANDMARKS_TOPN", "100"))
            if len(landmarks_with_distance) > MAX_LANDMARKS:
                landmarks_with_distance = landmarks_with_distance[:MAX_LANDMARKS]
>>>>>>> 4d2181fd
        except Exception as e:  # pragma: no cover
            logger.error(f"Error embedding landmarks in weekly_forecast: {e}")

        # landmarksを各weekly_forecast項目に移動（alertと同レベル）
        for forecast_item in weekly_forecast_list:
            if forecast_item.get("day") == 0:  # 今日の予報にのみランドマークを追加
                forecast_item["landmarks"] = landmarks_with_distance
        
        return JSONResponse(
            {
                "status": "ok",
                "coordinates": {"lat": lat, "lng": lng},
                "area_code": area_code,
                "area_name": area_name,
                "weekly_forecast": weekly_forecast_list,
                # 互換性のためトップレベルにもlandmarksを含める
                "landmarks": landmarks_with_distance,
            }
        )

    except Exception as e:  # pragma: no cover
        logger.error(f"Error in weekly_forecast: {e}")
        return JSONResponse(
            {"status": "error", "message": "週間予報の取得に失敗しました"},
            status_code=500,
        )


@app.post("/current_weather")
async def current_weather(
    request: Request,
    coords: Coordinates,
    client: ClientAsync = Depends(get_wip_client),
):
    lat = coords.lat
    lng = coords.lng
    ip = getattr(request.state, "ip", None)
    await log_event(
        "POST /current_weather",
        details={"endpoint": "/current_weather", "lat": lat, "lng": lng},
    )

    if lat is None or lng is None:
        return JSONResponse(
            {"status": "error", "message": "緯度と経度が必要です"}, status_code=400
        )

    try:
        today_weather = await call_with_metrics(
            client.get_weather_by_coordinates,
            lat,
            lng,
            weather=True,
            temperature=True,
            precipitation_prob=True,
            wind=True,
            alert=True,
            disaster=True,
            day=0,
            ip=ip,
            context={"coords": f"{lat},{lng}", "purpose": "current"},
        )

        if not today_weather or (
            isinstance(today_weather, dict)
            and ("error" in today_weather or "error_code" in today_weather)
        ):
            return JSONResponse(
                {"status": "error", "message": "天気情報の取得に失敗しました"},
                status_code=500,
            )

        area_code = today_weather.get("area_code")
        
        # Redis から直接風速データを取得して追加
        wind_data = None
        try:
            import redis
            import json as json_lib
            _host = os.getenv("REDIS_HOST", "localhost")
            _port = int(os.getenv("REDIS_PORT", 6379))
            _db = int(os.getenv("REDIS_DB", 0))
            _prefix = os.getenv("REPORT_DB_KEY_PREFIX", os.getenv("REDIS_KEY_PREFIX", "")) or ""

            redis_client = redis.Redis(host=_host, port=_port, db=_db, decode_responses=True)
            redis_key = f"{_prefix}weather:{area_code}"
            
            # RedisJSONまたは通常のキーからデータを取得
            weather_info = None
            try:
                redis_data = redis_client.execute_command("JSON.GET", redis_key)
                if redis_data:
                    weather_info = json_lib.loads(redis_data)
            except Exception:
                pass
            if weather_info is None:
                raw = redis_client.get(redis_key)
                if raw:
                    try:
                        weather_info = json_lib.loads(raw)
                    except Exception:
                        weather_info = None
            
            if weather_info:
                wind_list = weather_info.get("wind", [])
                if wind_list and len(wind_list) > 0:
                    wind_data = wind_list[0]  # 今日の風速データ
        except Exception as e:
            logger.error(f"Error fetching wind data from Redis: {e}")
        
        # レスポンス作成
        today_data = _add_date_info(today_weather, 0)
        if wind_data:
            today_data["wind"] = wind_data
        
        return JSONResponse(
            {
                "status": "ok",
                "coordinates": {"lat": lat, "lng": lng},
                "area_code": area_code,
                "today": today_data,
            }
        )
    except Exception as e:  # pragma: no cover
        logger.error(f"Error in current_weather: {e}")
        return JSONResponse(
            {"status": "error", "message": "現在の天気情報の取得に失敗しました"},
            status_code=500,
        )


@app.websocket("/ws")
async def websocket_endpoint(websocket: WebSocket):
    await manager.connect(websocket)
    try:
        while True:
            await websocket.receive_text()  # keep connection
    except WebSocketDisconnect:
        manager.disconnect(websocket)


if __name__ == "__main__":
    uvicorn.run("fastapi_app:app", host="0.0.0.0", port=5000)<|MERGE_RESOLUTION|>--- conflicted
+++ resolved
@@ -445,127 +445,6 @@
 except Exception as e:  # pragma: no cover
     logger.error(f"Failed to mount External Weather API at /api: {e}")
 
-
-<<<<<<< HEAD
-=======
-@app.post("/landmarks")
-async def get_landmarks(
-    request: Request,
-    coords: Coordinates,
-    client: ClientAsync = Depends(get_wip_client),
-):
-    lat = coords.lat
-    lng = coords.lng
-    ip = getattr(request.state, "ip", None)
-    await log_event(
-        "POST /landmarks",
-        details={"endpoint": "/landmarks", "lat": lat, "lng": lng},
-    )
-
-    if lat is None or lng is None:
-        return JSONResponse(
-            {"status": "error", "message": "緯度と経度が必要です"}, status_code=400
-        )
-
-    try:
-        # 座標からエリアコードを取得（天気データも一緒に取得）
-        today_weather = await call_with_metrics(
-            client.get_weather_by_coordinates,
-            lat,
-            lng,
-            weather=True,
-            temperature=True,
-            precipitation_prob=True,
-            wind=True,
-            alert=True,
-            disaster=True,
-            landmarks=True,
-            day=0,
-            ip=ip,
-            context={"coords": f"{lat},{lng}", "purpose": "landmarks"},
-        )
-
-        if not today_weather or isinstance(today_weather, dict) and ("error" in today_weather or "error_code" in today_weather):
-            return JSONResponse(
-                {"status": "error", "message": "エリアコードの取得に失敗しました"},
-                status_code=500,
-            )
-
-        area_code = today_weather.get("area_code")
-        if not area_code:
-            return JSONResponse(
-                {"status": "error", "message": "エリアコードの取得に失敗しました"},
-                status_code=500,
-            )
-
-        try:
-            import math
-
-            def calculate_distance(lat1, lng1, lat2, lng2):
-                """2つの座標間の距離をkmで計算（Haversine公式）"""
-                R = 6371  # 地球の半径（km）
-                lat1_rad = math.radians(lat1)
-                lng1_rad = math.radians(lng1)
-                lat2_rad = math.radians(lat2)
-                lng2_rad = math.radians(lng2)
-                dlat = lat2_rad - lat1_rad
-                dlng = lng2_rad - lng1_rad
-                a = (
-                    math.sin(dlat / 2) * math.sin(dlat / 2)
-                    + math.cos(lat1_rad)
-                    * math.cos(lat2_rad)
-                    * math.sin(dlng / 2)
-                    * math.sin(dlng / 2)
-                )
-                c = 2 * math.atan2(math.sqrt(a), math.sqrt(1 - a))
-                distance = R * c
-                return round(distance * 10) / 10  # 小数点第1位まで
-
-            raw_landmarks = today_weather.get("landmarks", [])
-            area_name = today_weather.get("area_name", "不明")
-            landmarks_with_distance = []
-            for landmark in raw_landmarks:
-                if "latitude" in landmark and "longitude" in landmark:
-                    distance = calculate_distance(
-                        lat, lng, landmark["latitude"], landmark["longitude"]
-                    )
-                    item = landmark.copy()
-                    item["distance"] = distance
-                    landmarks_with_distance.append(item)
-
-            landmarks_with_distance.sort(key=lambda x: x.get("distance", float("inf")))
-            MAX_LANDMARKS = int(os.getenv("LANDMARKS_TOPN", "100"))
-            if len(landmarks_with_distance) > MAX_LANDMARKS:
-                landmarks_with_distance = landmarks_with_distance[:MAX_LANDMARKS]
-
-            return JSONResponse(
-                {
-                    "status": "ok",
-                    "coordinates": {"lat": lat, "lng": lng},
-                    "area_code": area_code,
-                    "area_name": area_name,
-                    "landmarks": landmarks_with_distance,
-                }
-            )
-        except Exception as e:
-            logger.error(f"Error processing landmarks: {e}")
-            return JSONResponse(
-                {
-                    "status": "ok",
-                    "coordinates": {"lat": lat, "lng": lng},
-                    "area_code": area_code,
-                    "area_name": "不明",
-                    "landmarks": [],
-                }
-            )
-
-    except Exception as e:
-        logger.error(f"Error in get_landmarks: {e}")
-        return JSONResponse(
-            {"status": "error", "message": "ランドマークデータの取得に失敗しました"},
-            status_code=500,
-        )
->>>>>>> 4d2181fd
 
 
 @app.post("/weekly_forecast")
@@ -733,19 +612,11 @@
         weekly_forecast_list = sorted(weekly_forecast_list, key=lambda x: x["day"])
         _set_cached_weekly(area_code, weekly_forecast_list)
 
-<<<<<<< HEAD
         # 追加: ランドマーク情報を取得して同梱（ex_field のみ対応）
         area_name: str = "不明"
         landmarks_with_distance = []
         try:
             import json as json_lib
-=======
-        # 追加: ランドマークを同梱して1リクエスト化
-        area_name: str = today_weather.get("area_name", "不明")
-        raw_landmarks = today_weather.get("landmarks", [])
-        landmarks_with_distance = []
-        try:
->>>>>>> 4d2181fd
             import math
 
             def calculate_distance(lat1, lng1, lat2, lng2):
@@ -766,7 +637,6 @@
                 c = 2 * math.atan2(math.sqrt(a), math.sqrt(1 - a))
                 return round((R * c) * 10) / 10
 
-<<<<<<< HEAD
             # ランドマークデータ（ex_field のみ）: today_weather は辞書のため、パケットを別リクエストで取得
             packet = await call_with_metrics(
                 client.get_weather_by_area_code,
@@ -842,23 +712,6 @@
                     area_name = weather_info.get("area_name", "不明")
             except Exception as e:
                 logger.error(f"Error getting area name from Redis: {e}")
-=======
-            for landmark in raw_landmarks:
-                if "latitude" in landmark and "longitude" in landmark:
-                    distance = calculate_distance(
-                        lat, lng, landmark["latitude"], landmark["longitude"]
-                    )
-                    item = landmark.copy()
-                    item["distance"] = distance
-                    landmarks_with_distance.append(item)
-
-            landmarks_with_distance.sort(
-                key=lambda x: x.get("distance", float("inf"))
-            )
-            MAX_LANDMARKS = int(os.getenv("LANDMARKS_TOPN", "100"))
-            if len(landmarks_with_distance) > MAX_LANDMARKS:
-                landmarks_with_distance = landmarks_with_distance[:MAX_LANDMARKS]
->>>>>>> 4d2181fd
         except Exception as e:  # pragma: no cover
             logger.error(f"Error embedding landmarks in weekly_forecast: {e}")
 
