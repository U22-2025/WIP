import asyncio
import logging
import os
import sys
import json
import time
from datetime import datetime, timedelta
from pathlib import Path
from typing import List, Optional, AsyncGenerator
import uvicorn
from fastapi import Depends, FastAPI, Request, WebSocket, WebSocketDisconnect
from fastapi.middleware.gzip import GZipMiddleware
from pydantic import BaseModel
from fastapi.responses import HTMLResponse, JSONResponse
from fastapi.staticfiles import StaticFiles
from fastapi.templating import Jinja2Templates


# Windows環境では ProactorEventLoop がデフォルトとなるが、このイベントループは
# sock_sendto が実装されていないため非同期クライアントでエラーになる。
# そのため SelectorEventLoop を使用するようにポリシーを設定する。
if sys.platform.startswith("win"):
    try:
        asyncio.set_event_loop_policy(asyncio.WindowsSelectorEventLoopPolicy())
    except Exception:  # pragma: no cover - Windows 環境以外では実行されない
        pass
from WIPClientPy import ClientAsync
from WIPCommonPy.utils.config_loader import ConfigLoader
from WIPCommonPy.utils.redis_log_handler import RedisLogHandler
import redis.asyncio as aioredis

# ドキュメントエンドポイントを有効化
app = FastAPI()
script_dir = Path(__file__).resolve().parent
app.mount("/static", StaticFiles(directory=str(script_dir / "static")), name="static")
templates = Jinja2Templates(directory=str(script_dir / "templates"))
app.add_middleware(GZipMiddleware, minimum_size=500)

# Health endpoint for compatibility when API is mounted under /api
@app.get("/health")
async def health_root() -> dict:
    return {"status": "ok"}


LOG_REDIS_HOST = os.getenv("LOG_REDIS_HOST", "localhost")
LOG_REDIS_PORT = int(os.getenv("LOG_REDIS_PORT", 6380))
LOG_REDIS_DB = int(os.getenv("LOG_REDIS_DB", 0))

logger = logging.getLogger("fastapi_app")
# ルートロガーにハンドラが未設定の場合のみ基本設定を行う
if not logging.getLogger().handlers:
    logging.basicConfig(level=logging.INFO)

# 重複ハンドラ追加を防止し、二重送信を抑止
has_redis_handler = any(
    isinstance(h, RedisLogHandler) for h in logger.handlers
)
if not has_redis_handler:
    redis_log_handler = RedisLogHandler(
        host=LOG_REDIS_HOST,
        port=LOG_REDIS_PORT,
        db=LOG_REDIS_DB,
    )
    logger.addHandler(redis_log_handler)

# 上位ロガーへの伝播を止め、重複出力を回避
logger.propagate = False

config_loader = ConfigLoader()
LOG_LIMIT = config_loader.getint("logging", "log_limit", default=100)
# ログ送信間隔（秒）
BROADCAST_INTERVAL = float(
    config_loader.get("logging", "broadcast_interval", default="1")
)


class ConnectionManager:
    def __init__(self, log_limit: int = 100, interval: float = 1.0) -> None:
        self.active: List[WebSocket] = []
        self.logs: List[str] = []
        self.log_limit = log_limit
        self.interval = interval
        self.queue: asyncio.Queue[str] = asyncio.Queue()
        self._task: asyncio.Task | None = None
        self.redis = aioredis.Redis(
            host=LOG_REDIS_HOST,
            port=LOG_REDIS_PORT,
            db=LOG_REDIS_DB,
            decode_responses=True,
        )
        self.pubsub = self.redis.pubsub()
        self._redis_task: asyncio.Task | None = None

    async def connect(self, websocket: WebSocket) -> None:
        await websocket.accept()
        self.active.append(websocket)
        for log in self.logs:
            await websocket.send_text(log)

    def disconnect(self, websocket: WebSocket) -> None:
        if websocket in self.active:
            self.active.remove(websocket)

    async def enqueue(self, message: str) -> None:
        await self.queue.put(message)

    async def _broadcast(self, message: str) -> None:
        """単発メッセージ配信（互換用）。"""
        self.logs.append(message)
        if len(self.logs) > self.log_limit:
            self.logs = self.logs[-self.log_limit :]

        for ws in list(self.active):
            try:
                await ws.send_text(message)
            except WebSocketDisconnect:
                self.disconnect(ws)

    async def _broadcast_batch(self, batch: List[str]) -> None:
        """まとめて配信（1秒ごと）。JSON文字列→オブジェクト化して送る。"""
        # 履歴は個別ログ文字列で保持（新規 WS 接続時の replay 用）
        self.logs.extend(batch)
        if len(self.logs) > self.log_limit:
            self.logs = self.logs[-self.log_limit :]

        objs = []
        for s in batch:
            try:
                objs.append(json.loads(s))
            except Exception:
                # parse できなかった行もログ化して捨てない
                objs.append(
                    {
                        "type": "log",
                        "timestamp": datetime.now().isoformat(),
                        "level": "info",
                        "message": s,
                        "details": {"raw": True},
                    }
                )

        payload = json.dumps(
            {
                "type": "bulk",
                "count": len(objs),
                "logs": objs,  # ← ここがオブジェクト配列になる！
            },
            ensure_ascii=False,
        )

        for ws in list(self.active):
            try:
                await ws.send_text(payload)
            except WebSocketDisconnect:
                self.disconnect(ws)

    async def _broadcast_loop(self) -> None:
        """self.interval ごとにキューを読み出し、更新があれば 1 回だけ送信。"""
        try:
            while True:
                await asyncio.sleep(self.interval)  # interval=1.0 で 1秒レート
                if self.queue.empty():
                    continue  # この周期は送るものなし

                batch: List[str] = []
                while not self.queue.empty():
                    batch.append(await self.queue.get())

                if len(batch) == 1:
                    await self._broadcast(batch[0])  # 従来互換
                else:
                    await self._broadcast_batch(batch)  # bulk 送信
        except asyncio.CancelledError:
            pass

    async def _redis_listener(self) -> None:
        await self.pubsub.subscribe("wip.log")
        try:
            async for msg in self.pubsub.listen():
                if msg.get("type") == "message":
                    await self.enqueue(str(msg.get("data")))
        except asyncio.CancelledError:
            pass

    def start(self) -> None:
        if self._task is None:
            self._task = asyncio.create_task(self._broadcast_loop())
        if self._redis_task is None:
            self._redis_task = asyncio.create_task(self._redis_listener())

    async def stop(self) -> None:
        if self._task:
            self._task.cancel()
            try:
                await self._task
            except asyncio.CancelledError:
                pass
            self._task = None
        if self._redis_task:
            self._redis_task.cancel()
            try:
                await self._redis_task
            except asyncio.CancelledError:
                pass
            self._redis_task = None
        await self.pubsub.close()
        await self.redis.close()


manager = ConnectionManager(log_limit=LOG_LIMIT, interval=BROADCAST_INTERVAL)


@app.on_event("startup")
async def startup_event() -> None:
    manager.start()


@app.on_event("shutdown")
async def shutdown_event() -> None:
    await manager.stop()


# メトリクス用グローバル変数
total_accesses = 0
total_response_time = 0.0  # milliseconds
# パケット通信のメトリクス
packet_accesses = 0
packet_response_time = 0.0  # milliseconds


class Coordinates(BaseModel):
    """リクエストボディ用の座標モデル"""

    lat: float
    lng: float


# 簡易TTLキャッシュ（週予報）。キーは area_code。値は {expires, weekly_forecast}
_WEEKLY_CACHE: dict[str, dict] = {}
_WEEKLY_TTL_SEC = int(os.getenv("WEEKLY_CACHE_TTL", "60"))

def _get_cached_weekly(area_code: str):
    now = time.time()
    ent = _WEEKLY_CACHE.get(area_code)
    if ent and ent.get("expires", 0) > now:
        return ent.get("weekly_forecast")
    return None

def _set_cached_weekly(area_code: str, weekly_forecast_list: list):
    _WEEKLY_CACHE[area_code] = {
        "expires": time.time() + _WEEKLY_TTL_SEC,
        "weekly_forecast": weekly_forecast_list,
    }


async def log_event(
    message: str,
    *,
    level: str = "info",
    details: Optional[dict] = None,
) -> None:
    log_data = {
        "type": "log",
        "timestamp": datetime.now().isoformat(),
        "level": level,
        "message": message,
    }
    if details:
        log_data["details"] = details
    msg = json.dumps(log_data, ensure_ascii=False)
    logger.info(msg)
    # await manager.enqueue(msg)
    # await redis_log_handler.publish(msg)


def record_packet_metrics(duration_ms: float) -> None:
    """パケット通信のメトリクスを更新"""
    global packet_accesses, packet_response_time
    packet_accesses += 1
    packet_response_time += duration_ms


async def call_with_metrics(func, *args, ip: str | None = None, context=None, **kwargs):
    """クライアント呼び出しを計測して実行"""
    start = time.perf_counter()
    result = await func(*args, **kwargs)
    duration_ms = (time.perf_counter() - start) * 1000
    record_packet_metrics(duration_ms)

    details = {"response_time": round(duration_ms, 2)}
    if ip:
        details["ip"] = ip
    if context:
        details.update(context)

    name = func.__name__
    if name == "get_location_data_async":
        message = "Location"
    elif name == "get_weather_data_async":
        message = "Weather"
    else:
        message = f"packet_call {name}"

    await log_event(message, level="packet", details=details)
    return result


@app.middleware("http")
async def metrics_middleware(request: Request, call_next):
    if request.client:
        request.state.ip = request.client.host

    start = time.perf_counter()
    response = await call_next(request)
    process_time = (time.perf_counter() - start) * 1000
    global total_accesses, total_response_time
    total_accesses += 1
    total_response_time += process_time
    avg_ms = total_response_time / total_accesses
    packet_avg = packet_response_time / packet_accesses if packet_accesses > 0 else 0
    details = {
        "endpoint": request.url.path,
        "status_code": response.status_code,
        "response_time": round(process_time, 2),
    }
    if hasattr(request.state, "ip"):
        details["ip"] = request.state.ip
    status = response.status_code
    if status >= 500:
        level = "error"
    elif status >= 400:
        level = "warning"
    else:
        level = "success"
    await log_event(
        f"{request.method} {request.url.path}",
        level=level,
        details=details,
    )
    metrics = {
        "type": "metrics",
        "total": total_accesses,
        "avg_ms": round(avg_ms, 2),
        "packet_total": packet_accesses,
        "packet_avg_ms": round(packet_avg, 2),
    }
    await manager.enqueue(json.dumps(metrics))
    return response


def _add_date_info(weather_data: dict, day_offset: int = 0) -> dict:
    base_date = datetime.now()
    target_date = base_date + timedelta(days=day_offset)
    weather_data["date"] = target_date.strftime("%Y-%m-%d")
    weather_data["day_of_week"] = target_date.strftime("%A")
    weather_data["day"] = day_offset
    return weather_data


def _create_fallback_weather_data(area_code: str, days_offset: int = 0) -> dict:
    date = datetime.now() + timedelta(days=days_offset)
    return {
        "date": date.strftime("%Y-%m-%d"),
        "day_of_week": date.strftime("%A"),
        "weather_code": "100",
        "temperature": "--",
        "precipitation_prob": "--",
        "area_code": area_code,
    }


# ----------------------------------------------------------------------
# Dependency
# ----------------------------------------------------------------------


async def get_wip_client() -> AsyncGenerator[ClientAsync, None]:
    client = ClientAsync(debug=True)
    try:
        yield client
    finally:
        client.close()


# ----------------------------------------------------------------------
# Routes
# ----------------------------------------------------------------------


@app.get("/", response_class=HTMLResponse)
async def index(request: Request):
    await log_event("GET /")
    return templates.TemplateResponse("map.html", {"request": request})

# ----------------------------------------------------------------------
# Mount External Weather API under /api
# ----------------------------------------------------------------------
# application/weather_api を import できるようにパスを追加
try:
    sys.path.insert(0, str(script_dir.parent))  # python/application
    from weather_api.app import (
        app as weather_api_app,  # type: ignore
        list_areas as _api_list_areas,
        get_weather as _api_get_weather,
        update_weather as _api_update_weather,
        update_disaster as _api_update_disaster,
    )

    # サブアプリとして /api にマウント
    app.mount("/api", weather_api_app)
    logger.info("Mounted External Weather API at /api")

    # 互換エイリアス: 既存テストやクライアントが / に向けて叩くため
    @app.post("/update/weather")
    async def _alias_update_weather():  # type: ignore
        return _api_update_weather()

    @app.post("/update/disaster")
    async def _alias_update_disaster():  # type: ignore
        return _api_update_disaster()

    @app.get("/areas")
    async def _alias_list_areas():  # type: ignore
        return _api_list_areas()

    @app.get("/weather")
    async def _alias_get_weather(
        area_code: str,
        day: int = 0,
        weather_flag: int = 1,
        temperature_flag: int = 1,
        pop_flag: int = 1,
        alert_flag: int = 1,
        disaster_flag: int = 1,
    ):  # type: ignore
        return _api_get_weather(
            area_code=area_code,
            day=day,
            weather_flag=weather_flag,
            temperature_flag=temperature_flag,
            pop_flag=pop_flag,
            alert_flag=alert_flag,
            disaster_flag=disaster_flag,
        )
except Exception as e:  # pragma: no cover
    logger.error(f"Failed to mount External Weather API at /api: {e}")


<<<<<<< HEAD

=======
>>>>>>> 658bef89
@app.post("/weekly_forecast")
async def weekly_forecast(
    request: Request,
    coords: Coordinates,
    client: ClientAsync = Depends(get_wip_client),
):
    lat = coords.lat
    lng = coords.lng
    ip = getattr(request.state, "ip", None)
    await log_event(
        "POST /weekly_forecast",
        details={"endpoint": "/weekly_forecast", "lat": lat, "lng": lng},
    )

    if lat is None or lng is None:
        return JSONResponse(
            {"status": "error", "message": "緯度と経度が必要です"}, status_code=400
        )

    try:
        today_weather = await call_with_metrics(
            client.get_weather_by_coordinates,
            lat,
            lng,
            weather=True,
            temperature=True,
            precipitation_prob=True,
            wind=True,
            alert=True,
            disaster=True,
            landmarks=True,
            day=0,
            ip=ip,
            context={"coords": f"{lat},{lng}", "day": 0},
        )
        if not today_weather or (
            isinstance(today_weather, dict)
            and ("error" in today_weather or "error_code" in today_weather)
        ):
            return JSONResponse(
                {"status": "error", "message": "エリアコードの取得に失敗しました"},
                status_code=500,
            )

        area_code = today_weather.get("area_code")
        if not area_code:
            return JSONResponse(
                {"status": "error", "message": "エリアコードの取得に失敗しました"},
                status_code=500,
            )

        async def fetch(day: int):
            try:
                flags = {
                    "weather": True,
                    "temperature": True,
                    "precipitation_prob": True,
                    "wind": True,
                    "alert": True,
                    "disaster": True,
                    "landmarks": False,
                }
                weather_data = await call_with_metrics(
                    client.get_weather_by_area_code,
                    area_code=area_code,
                    **flags,
                    day=day,
                    ip=ip,
                    context={
                        "area_code": area_code,
                        "day": day,
                        "flags": ",".join(k for k, v in flags.items() if v),
                    },
                )
                if not weather_data or (
                    isinstance(weather_data, dict)
                    and ("error" in weather_data or "error_code" in weather_data)
                ):
                    weather_data = _create_fallback_weather_data(area_code, day)
                
                # Redisから直接風速データを取得して追加
                if "wind" not in weather_data or weather_data.get("wind") is None:
                    try:
                        import redis
                        import json as json_lib
                        _host = os.getenv("REDIS_HOST", "localhost")
                        _port = int(os.getenv("REDIS_PORT", 6379))
                        _db = int(os.getenv("REDIS_DB", 0))
                        _prefix = os.getenv("REPORT_DB_KEY_PREFIX", os.getenv("REDIS_KEY_PREFIX", "")) or ""

                        redis_client = redis.Redis(host=_host, port=_port, db=_db, decode_responses=True)
                        redis_key = f"{_prefix}weather:{area_code}"
                        
                        weather_info = None
                        try:
                            redis_data = redis_client.execute_command("JSON.GET", redis_key)
                            if redis_data:
                                weather_info = json_lib.loads(redis_data)
                        except Exception:
                            pass
                        if weather_info is None:
                            raw = redis_client.get(redis_key)
                            if raw:
                                try:
                                    weather_info = json_lib.loads(raw)
                                except Exception:
                                    weather_info = None
                        
                        if weather_info:
                            wind_list = weather_info.get("wind", [])
                            if wind_list and len(wind_list) > day and wind_list[day]:
                                weather_data["wind"] = wind_list[day]
                    except Exception as e:
                        logger.error(f"Error fetching wind data from Redis for day {day}: {e}")
            except Exception as e:  # pragma: no cover
                logger.error(f"Error getting weather for day {day}: {e}")
                weather_data = _create_fallback_weather_data(area_code, day)
            return _add_date_info(weather_data, day)

        # 週予報は area_code 単位で短期キャッシュ
        weekly_forecast_list = _get_cached_weekly(area_code)
        if not weekly_forecast_list:
          tasks = [fetch(day) for day in range(1, 7)]
          results = await asyncio.gather(*tasks)
          
          # today_weatherにも風速データを追加
          today_with_wind = today_weather.copy()
          if "wind" not in today_with_wind or today_with_wind.get("wind") is None:
              try:
                  import redis
                  import json as json_lib
                  _host = os.getenv("REDIS_HOST", "localhost")
                  _port = int(os.getenv("REDIS_PORT", 6379))
                  _db = int(os.getenv("REDIS_DB", 0))
                  _prefix = os.getenv("REPORT_DB_KEY_PREFIX", os.getenv("REDIS_KEY_PREFIX", "")) or ""

                  redis_client = redis.Redis(host=_host, port=_port, db=_db, decode_responses=True)
                  redis_key = f"{_prefix}weather:{area_code}"
                  
                  weather_info = None
                  try:
                      redis_data = redis_client.execute_command("JSON.GET", redis_key)
                      if redis_data:
                          weather_info = json_lib.loads(redis_data)
                  except Exception:
                      pass
                  if weather_info is None:
                      raw = redis_client.get(redis_key)
                      if raw:
                          try:
                              weather_info = json_lib.loads(raw)
                          except Exception:
                              weather_info = None
                  
                  if weather_info:
                      wind_list = weather_info.get("wind", [])
                      if wind_list and len(wind_list) > 0 and wind_list[0]:
                          today_with_wind["wind"] = wind_list[0]
              except Exception as e:
                  logger.error(f"Error fetching wind data from Redis for today: {e}")
          
          weekly_forecast_list = [_add_date_info(today_with_wind, 0)] + results
        weekly_forecast_list = sorted(weekly_forecast_list, key=lambda x: x["day"])
        _set_cached_weekly(area_code, weekly_forecast_list)

        # 追加: ランドマーク情報を取得して同梱（ex_field のみ対応）
        area_name: str = "不明"
        landmarks_with_distance = []
        try:
            import json as json_lib
            import math

            def calculate_distance(lat1, lng1, lat2, lng2):
                R = 6371
                lat1_rad = math.radians(lat1)
                lng1_rad = math.radians(lng1)
                lat2_rad = math.radians(lat2)
                lng2_rad = math.radians(lng2)
                dlat = lat2_rad - lat1_rad
                dlng = lng2_rad - lng1_rad
                a = (
                    math.sin(dlat / 2) * math.sin(dlat / 2)
                    + math.cos(lat1_rad)
                    * math.cos(lat2_rad)
                    * math.sin(dlng / 2)
                    * math.sin(dlng / 2)
                )
                c = 2 * math.atan2(math.sqrt(a), math.sqrt(1 - a))
                return round((R * c) * 10) / 10

            # ランドマークデータ（ex_field のみ）: today_weather は辞書のため、パケットを別リクエストで取得
            packet = await call_with_metrics(
                client.get_weather_by_area_code,
                area_code=area_code,
                # フラグは警報/災害のみ不要。landmarks取得のためwindを明示
                weather=True,  # 妥当性チェック上、最低1つはTrue
                wind=True,
                temperature=False,
                precipitation_prob=False,
                alert=False,
                disaster=False,
                day=0,
                raw_packet=True,
                ip=ip,
                context={"area_code": area_code, "purpose": "landmarks"},
            )
            logger.info(f"Packet type: {type(packet)}, has ex_field: {hasattr(packet, 'ex_field')}")
            if hasattr(packet, 'ex_field'):
                logger.info(f"ex_field type: {type(packet.ex_field)}, has landmarks: {hasattr(packet.ex_field, 'landmarks') if packet.ex_field else False}")
                if packet.ex_field and hasattr(packet.ex_field, 'landmarks'):
                    logger.info(f"landmarks content: {packet.ex_field.landmarks}")
            
            if hasattr(packet, 'ex_field') and packet.ex_field and hasattr(packet.ex_field, 'landmarks') and packet.ex_field.landmarks:
                try:
                    raw_landmarks = json_lib.loads(packet.ex_field.landmarks)
                    logger.info(f"Successfully parsed landmarks: {len(raw_landmarks)} items")
                    for landmark in raw_landmarks:
                        if "latitude" in landmark and "longitude" in landmark:
                            distance = calculate_distance(
                                lat, lng, landmark["latitude"], landmark["longitude"]
                            )
                            item = landmark.copy()
                            item["distance"] = distance
                            landmarks_with_distance.append(item)

                    landmarks_with_distance.sort(
                        key=lambda x: x.get("distance", float("inf"))
                    )
                    # 近傍上位N件のみを返却（転送/描画コストを抑制）
                    MAX_LANDMARKS = int(_os.getenv("LANDMARKS_TOPN", "100"))
                    if len(landmarks_with_distance) > MAX_LANDMARKS:
                        landmarks_with_distance = landmarks_with_distance[:MAX_LANDMARKS]
                except (json_lib.JSONDecodeError, KeyError) as e:
                    logger.error(f"Error parsing landmarks from WIP packet: {e}")

            # エリア名を取得するためにRedisから基本情報を取得（landmarkは使わない）
            try:
                import redis
                _host = _os.getenv("REDIS_HOST", "localhost")
                _port = int(_os.getenv("REDIS_PORT", 6379))
                _db = int(_os.getenv("REDIS_DB", 0))
                _prefix = _os.getenv("REPORT_DB_KEY_PREFIX", _os.getenv("REDIS_KEY_PREFIX", "")) or ""

                redis_client = redis.Redis(host=_host, port=_port, db=_db, decode_responses=True)
                redis_key = f"{_prefix}weather:{area_code}"

                weather_info = None
                try:
                    redis_data = redis_client.execute_command("JSON.GET", redis_key)
                    if redis_data:
                        weather_info = json_lib.loads(redis_data)
                except Exception:
                    pass
                if weather_info is None:
                    raw = redis_client.get(redis_key)
                    if raw:
                        try:
                            weather_info = json_lib.loads(raw)
                        except Exception:
                            weather_info = None

                if weather_info:
                    area_name = weather_info.get("area_name", "不明")
            except Exception as e:
                logger.error(f"Error getting area name from Redis: {e}")
        except Exception as e:  # pragma: no cover
            logger.error(f"Error embedding landmarks in weekly_forecast: {e}")

        # landmarksを各weekly_forecast項目に移動（alertと同レベル）
        for forecast_item in weekly_forecast_list:
            if forecast_item.get("day") == 0:  # 今日の予報にのみランドマークを追加
                forecast_item["landmarks"] = landmarks_with_distance
        
        return JSONResponse(
            {
                "status": "ok",
                "coordinates": {"lat": lat, "lng": lng},
                "area_code": area_code,
                "area_name": area_name,
                "weekly_forecast": weekly_forecast_list,
                # 互換性のためトップレベルにもlandmarksを含める
                "landmarks": landmarks_with_distance,
            }
        )

    except Exception as e:  # pragma: no cover
        logger.error(f"Error in weekly_forecast: {e}")
        return JSONResponse(
            {"status": "error", "message": "週間予報の取得に失敗しました"},
            status_code=500,
        )


@app.post("/current_weather")
async def current_weather(
    request: Request,
    coords: Coordinates,
    client: ClientAsync = Depends(get_wip_client),
):
    lat = coords.lat
    lng = coords.lng
    ip = getattr(request.state, "ip", None)
    await log_event(
        "POST /current_weather",
        details={"endpoint": "/current_weather", "lat": lat, "lng": lng},
    )

    if lat is None or lng is None:
        return JSONResponse(
            {"status": "error", "message": "緯度と経度が必要です"}, status_code=400
        )

    try:
        today_weather = await call_with_metrics(
            client.get_weather_by_coordinates,
            lat,
            lng,
            weather=True,
            temperature=True,
            precipitation_prob=True,
            wind=True,
            alert=True,
            disaster=True,
            day=0,
            ip=ip,
            context={"coords": f"{lat},{lng}", "purpose": "current"},
        )

        if not today_weather or (
            isinstance(today_weather, dict)
            and ("error" in today_weather or "error_code" in today_weather)
        ):
            return JSONResponse(
                {"status": "error", "message": "天気情報の取得に失敗しました"},
                status_code=500,
            )

        area_code = today_weather.get("area_code")
        
        # Redis から直接風速データを取得して追加
        wind_data = None
        try:
            import redis
            import json as json_lib
            _host = os.getenv("REDIS_HOST", "localhost")
            _port = int(os.getenv("REDIS_PORT", 6379))
            _db = int(os.getenv("REDIS_DB", 0))
            _prefix = os.getenv("REPORT_DB_KEY_PREFIX", os.getenv("REDIS_KEY_PREFIX", "")) or ""

            redis_client = redis.Redis(host=_host, port=_port, db=_db, decode_responses=True)
            redis_key = f"{_prefix}weather:{area_code}"
            
            # RedisJSONまたは通常のキーからデータを取得
            weather_info = None
            try:
                redis_data = redis_client.execute_command("JSON.GET", redis_key)
                if redis_data:
                    weather_info = json_lib.loads(redis_data)
            except Exception:
                pass
            if weather_info is None:
                raw = redis_client.get(redis_key)
                if raw:
                    try:
                        weather_info = json_lib.loads(raw)
                    except Exception:
                        weather_info = None
            
            if weather_info:
                wind_list = weather_info.get("wind", [])
                if wind_list and len(wind_list) > 0:
                    wind_data = wind_list[0]  # 今日の風速データ
        except Exception as e:
            logger.error(f"Error fetching wind data from Redis: {e}")
        
        # レスポンス作成
        today_data = _add_date_info(today_weather, 0)
        if wind_data:
            today_data["wind"] = wind_data
        
        return JSONResponse(
            {
                "status": "ok",
                "coordinates": {"lat": lat, "lng": lng},
                "area_code": area_code,
                "today": today_data,
            }
        )
    except Exception as e:  # pragma: no cover
        logger.error(f"Error in current_weather: {e}")
        return JSONResponse(
            {"status": "error", "message": "現在の天気情報の取得に失敗しました"},
            status_code=500,
        )


@app.websocket("/ws")
async def websocket_endpoint(websocket: WebSocket):
    await manager.connect(websocket)
    try:
        while True:
            await websocket.receive_text()  # keep connection
    except WebSocketDisconnect:
        manager.disconnect(websocket)


if __name__ == "__main__":
    uvicorn.run("fastapi_app:app", host="0.0.0.0", port=5000)<|MERGE_RESOLUTION|>--- conflicted
+++ resolved
@@ -446,10 +446,6 @@
     logger.error(f"Failed to mount External Weather API at /api: {e}")
 
 
-<<<<<<< HEAD
-
-=======
->>>>>>> 658bef89
 @app.post("/weekly_forecast")
 async def weekly_forecast(
     request: Request,
