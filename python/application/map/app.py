from flask import Flask, render_template, request, jsonify, send_from_directory
import sys, os
from pathlib import Path
from datetime import datetime, timedelta
from concurrent.futures import ThreadPoolExecutor

# パスを追加して直接実行にも対応
if __name__ == "__main__":
    sys.path.insert(
        0, os.path.dirname(os.path.dirname(os.path.dirname(os.path.abspath(__file__))))
    )
from WIP_Client import Client

app = Flask(__name__)
client = Client(host="localhost", port=4110, debug=True)


@app.route("/")
def index():
    return render_template("map.html")  # 上のHTMLを templates/map.html に保存


# JSONファイル配置ディレクトリ
<<<<<<< HEAD
JSON_DIR = Path(__file__).resolve().parents[2] / 'logs' / 'json'
=======
JSON_DIR = Path(__file__).resolve().parents[2] / "logs" / "json"

>>>>>>> 74f85572

# 天気コードJSONを提供するルート
@app.route("/weather_code.json")
def weather_code():
    import json

    try:
        with open(JSON_DIR / "weather_code.json", "r", encoding="utf-8") as f:
            data = json.load(f)
        # codesプロパティのみを返す
        return jsonify(data.get("codes", {}))
    except Exception as e:
        print(f"天気コードJSONの読み込みエラー: {e}")
        # フォールバック: 基本的な天気コード
        return jsonify({"100": "晴れ", "200": "くもり", "300": "雨", "400": "雪"})


# エラーコードJSONを提供するルート
@app.route("/error_code.json")
def error_code_json():
    return send_from_directory(JSON_DIR, "error_code.json")


def _add_date_info(weather_data, day_offset=0):
    """天気データに日付情報を追加するヘルパー関数
    Args:
        weather_data: 天気データの辞書
        day_offset: 今日からのオフセット日数 (0=今日)
    """
    base_date = datetime.now()
    target_date = base_date + timedelta(days=day_offset)

    # 日付と曜日を日本語で設定
    weekdays_ja = [
        "Monday",
        "Tuesday",
        "Wednesday",
        "Thursday",
        "Friday",
        "Saturday",
        "Sunday",
    ]
    weekday_en = target_date.strftime("%A")

    weather_data["date"] = target_date.strftime("%Y-%m-%d")
    weather_data["day_of_week"] = weekday_en
    weather_data["day"] = day_offset  # day値を明示的に設定

    return weather_data


def _create_fallback_weather_data(area_code, days_offset=0):
    """エラー時のダミーデータを作成するヘルパー関数"""
    date = datetime.now() + timedelta(days=days_offset)
    return {
        "date": date.strftime("%Y-%m-%d"),
        "day_of_week": date.strftime("%A"),
        "weather_code": "100",
        "temperature": "--",
        "precipitation_prob": "--",
        "area_code": area_code,
    }


def _get_today_weather(lat, lng):
    """今日の天気データを取得するヘルパー関数"""
    client.set_coordinates(lat, lng)
    today_weather = client.get_weather(day=0)

    if (
        not today_weather
        or isinstance(today_weather, dict)
        and "error_code" in today_weather
    ):
        raise ValueError("今日の天気データの取得に失敗しました")

    if "area_code" not in today_weather:
        raise ValueError("エリアコードが見つかりませんでした")

    return today_weather


def _get_weekly_weather_parallel(area_code):
    """並列で週間天気予報を取得するヘルパー関数"""
    weekly_data = {}

    with ThreadPoolExecutor(max_workers=6) as executor:
        # dayとfutureのマップを作成
        future_to_day = {
            executor.submit(
                client.get_weather_by_area_code, area_code=area_code, day=day
            ): day
            for day in range(1, 7)
        }

        # 結果をday順にソートして処理
        for day in sorted(future_to_day.values()):
            future = next(f for f, d in future_to_day.items() if d == day)
            try:
                result = future.result()
                if result and not ("error_code" in result):
                    weekly_data[day] = _add_date_info(result, day)
                else:
                    weekly_data[day] = _create_fallback_weather_data(area_code, day)
            except Exception:
                weekly_data[day] = _create_fallback_weather_data(area_code, day)

    # day順にソートしてリストとして返す
    return [weekly_data[day] for day in sorted(weekly_data.keys())]


# 週間予報を取得するエンドポイント
@app.route("/weekly_forecast", methods=["POST"])
def weekly_forecast():
    """週間天気予報を取得し、日付順で並び替えて返す"""
    from datetime import datetime, timedelta

    data = request.get_json()
    lat = data.get("lat")
    lng = data.get("lng")

    if lat is None or lng is None:
        return jsonify({"status": "error", "message": "緯度と経度が必要です"}), 400

    try:
        # 座標を設定
        client.set_coordinates(lat, lng)

        # 今日の天気データを取得してarea_codeを取得
        today_weather = client.get_weather(day=0)
        if (
            not today_weather
            or isinstance(today_weather, dict)
            and "error_code" in today_weather
        ):
            return (
                jsonify(
                    {
                        "status": "error",
                        "message": "今日の天気データの取得に失敗しました",
                    }
                ),
                500,
            )

        if "area_code" not in today_weather:
            return (
                jsonify(
                    {"status": "error", "message": "エリアコードが見つかりませんでした"}
                ),
                500,
            )

        area_code = today_weather["area_code"]

        # 7日分の天気予報データを順次取得（0日後から6日後まで）
        weekly_forecast_list = []

        for day in range(7):  # 0日後（今日）から6日後まで
            try:
                # 日付情報を計算
                base_date = datetime.now()
                target_date = base_date + timedelta(days=day)
                date_str = target_date.strftime("%Y-%m-%d")
                day_of_week = target_date.strftime("%A")

                # 天気データを取得
                if day == 0:
                    # 今日のデータは既に取得済み
                    weather_data = today_weather.copy()
                else:
                    # 1日後以降はarea_codeで取得
                    weather_data = client.get_weather_by_area_code(
                        area_code=area_code, day=day
                    )

                    if (
                        not weather_data
                        or isinstance(weather_data, dict)
                        and "error_code" in weather_data
                    ):
                        # エラーの場合はダミーデータを作成
                        weather_data = {
                            "weather_code": "100",  # 晴れをデフォルト
                            "temperature": "--",
                            "precipitation_prob": "--",
                            "area_code": area_code,
                        }

                # 日付情報を追加
                weather_data["date"] = date_str
                weather_data["day_of_week"] = day_of_week
                weather_data["day"] = day

                # リストに追加
                weekly_forecast_list.append(weather_data)

            except Exception as e:
                print(f"Error getting weather for day {day}: {e}")
                # エラーの場合はダミーデータを作成
                base_date = datetime.now()
                target_date = base_date + timedelta(days=day)
                dummy_data = {
                    "date": target_date.strftime("%Y-%m-%d"),
                    "day_of_week": target_date.strftime("%A"),
                    "weather_code": "100",
                    "temperature": "--",
                    "precipitation_prob": "--",
                    "area_code": area_code,
                    "day": day,
                }
                weekly_forecast_list.append(dummy_data)

        # 念のため日付順でソート（day の値で）
        weekly_forecast_list.sort(key=lambda x: x["day"])

        return jsonify(
            {
                "status": "ok",
                "coordinates": {"lat": lat, "lng": lng},
                "area_code": area_code,
                "weekly_forecast": weekly_forecast_list,
            }
        )

    except Exception as e:
        print(f"Error in weekly_forecast: {e}")
        return (
            jsonify({"status": "error", "message": "週間予報の取得に失敗しました"}),
            500,
        )

<<<<<<< HEAD
if __name__ == '__main__':
    app.run(host="0.0.0.0", port=80, debug=True)
=======

if __name__ == "__main__":
    app.run(host="0.0.0.0", debug=True)
>>>>>>> 74f85572
<|MERGE_RESOLUTION|>--- conflicted
+++ resolved
@@ -21,12 +21,8 @@
 
 
 # JSONファイル配置ディレクトリ
-<<<<<<< HEAD
-JSON_DIR = Path(__file__).resolve().parents[2] / 'logs' / 'json'
-=======
 JSON_DIR = Path(__file__).resolve().parents[2] / "logs" / "json"
 
->>>>>>> 74f85572
 
 # 天気コードJSONを提供するルート
 @app.route("/weather_code.json")
@@ -259,11 +255,6 @@
             500,
         )
 
-<<<<<<< HEAD
-if __name__ == '__main__':
-    app.run(host="0.0.0.0", port=80, debug=True)
-=======
 
 if __name__ == "__main__":
-    app.run(host="0.0.0.0", debug=True)
->>>>>>> 74f85572
+    app.run(host="0.0.0.0", debug=True)