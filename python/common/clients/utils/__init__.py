--- conflicted
+++ resolved
@@ -3,10 +3,6 @@
 """
 from .packet_id_generator import PacketIDGenerator12Bit
 from .receive_with_id import receive_with_id, receive_with_id_async
-<<<<<<< HEAD
-
-__all__ = ['PacketIDGenerator12Bit', 'receive_with_id', 'receive_with_id_async']
-=======
 from .safe_sock_sendto import safe_sock_sendto
 
 __all__ = [
@@ -15,4 +11,3 @@
     'receive_with_id_async',
     'safe_sock_sendto',
 ]
->>>>>>> 74f85572
