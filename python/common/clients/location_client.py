"""
Location Client - 改良版（専用パケットクラス使用）
Location Serverとの通信を行うクライアント（サーバー間通信用）
"""

import json
import socket
import struct
import time
import asyncio
from dotenv import load_dotenv
import os
import logging
from pathlib import Path
from ..packet import LocationRequest, LocationResponse
from ..packet.debug import create_debug_logger
from .utils.packet_id_generator import PacketIDGenerator12Bit
<<<<<<< HEAD
from .utils import receive_with_id, receive_with_id_async
=======
from .utils import receive_with_id, receive_with_id_async, safe_sock_sendto
from common.utils.config_loader import ConfigLoader
from common.utils.network import resolve_ipv4
>>>>>>> 74f85572
import sys

# PersistentCacheを使用するためのパス追加
sys.path.append(os.path.join(os.path.dirname(os.path.abspath(__file__)), '..', '..', 'WIP_Client'))
from ..utils.file_cache import PersistentCache

PIDG = PacketIDGenerator12Bit()
load_dotenv()

class LocationClient:
    """Location Serverと通信するクライアント（専用パケットクラス使用）"""

    def __init__(self, host=None, port=None, debug=False,
                 cache_ttl_minutes=30, cache_enabled=None, config_path=None):
        if config_path is None:
            config_path = Path(__file__).resolve().parents[2] / 'WIP_Client' / 'config.ini'
        config = ConfigLoader(config_path)

        if host is None:
            host = os.getenv('LOCATION_RESOLVER_HOST', 'localhost')
        if port is None:
            port = int(os.getenv('LOCATION_RESOLVER_PORT', '4109'))
        if cache_enabled is None:
            cache_enabled = config.getboolean('cache', 'enable_coordinate_cache', True)
        """
        初期化
        
        Args:
            host: Location Serverのホスト
            port: Location Serverのポート
            debug: デバッグモード
            cache_ttl_minutes: キャッシュの有効期限（分）
        """
        self.server_host = resolve_ipv4(host)
        self.server_port = port
        self.sock = socket.socket(socket.AF_INET, socket.SOCK_DGRAM)
        self.debug = debug
        logging.basicConfig(level=logging.DEBUG if debug else logging.INFO)
        self.logger = logging.getLogger(__name__)
        self.logger.setLevel(logging.DEBUG if debug else logging.INFO)
        self.debug_logger = create_debug_logger(__name__, debug)
        self.VERSION = 1
        
        # 認証設定を初期化
        self._init_auth_config()
        
        # 永続キャッシュの初期化
        cache_file = os.path.join(os.path.dirname(os.path.abspath(__file__)), '..', '..', 'WIP_Client', 'coordinate_cache.json')
        self.cache = PersistentCache(cache_file=cache_file, ttl_hours=cache_ttl_minutes/60, enabled=cache_enabled)
        self.cache_enabled = cache_enabled
        self.logger.debug(f"Location client persistent cache initialized with TTL: {cache_ttl_minutes} minutes (enabled={cache_enabled})")
    
    def _init_auth_config(self):
        """認証設定を環境変数から読み込み"""
        # LocationServer向けのリクエスト認証設定
        auth_enabled = os.getenv('LOCATION_RESOLVER_REQUEST_AUTH_ENABLED', 'false').lower() == 'true'
        auth_passphrase = os.getenv('LOCATION_SERVER_PASSPHRASE', '')
        
        self.auth_enabled = auth_enabled
        self.auth_passphrase = auth_passphrase


    def _get_cache_key(self, latitude, longitude):
        """
        座標からキャッシュキーを生成
        
        Args:
            latitude: 緯度
            longitude: 経度
            
        Returns:
            str: キャッシュキー
        """
        # 座標を適切な精度で丸めてキャッシュキーとする
        # 小数点以下4桁（約10m精度）で丸める
        rounded_lat = round(latitude, 4)
        rounded_lon = round(longitude, 4)
        return f"coord:{rounded_lat},{rounded_lon}"

    def get_location_data(self, latitude, longitude, source=None, use_cache=True,
                         enable_debug=None, weather=True, temperature=True,
                         precipitation_prob=True, alert=False, disaster=False,
                         day=0, validate_response=True, force_refresh=False):
        """
        座標から位置情報を取得（統一命名規則版）
        
        Args:
            latitude: 緯度
            longitude: 経度
            source: 送信元情報 (ip, port) のタプル
            use_cache: キャッシュを使用するかどうか
            enable_debug: デバッグ情報を出力するか（Noneの場合はself.debugを使用）
            weather: 天気データを取得するか
            temperature: 気温データを取得するか
            precipitation_prob: 降水確率データを取得するか
            alert: 警報データを取得するか
            disaster: 災害情報データを取得するか
            day: 予報日
            validate_response: レスポンスを厳密に検証するか
            force_refresh: キャッシュを無視して強制的に再取得するか
            
        Returns:
            tuple: (LocationResponse, 処理時間)
        """
        try:
            start_time = time.time()
            
            # デバッグフラグの決定
            debug_enabled = enable_debug if enable_debug is not None else self.debug
            
            # キャッシュチェック（タイプ0の座標解決リクエストのみ）
            if use_cache and not force_refresh:
                cache_key = self._get_cache_key(latitude, longitude)
                cached_area_code = self.cache.get(cache_key)
                
                if cached_area_code:
                    # キャッシュから取得したエリアコードでLocationResponseを作成
                    # 実際のLocationResponseと同じ形式で返すため、簡易的なレスポンスオブジェクトを作成
                    cached_response = self._create_cached_response(cached_area_code, latitude, longitude)
                    cached_response.cache_hit = True
                    cache_time = time.time() - start_time
                    return cached_response, cache_time
            # 専用クラスでリクエスト作成（大幅に簡潔になった）
            request_start = time.time()
            request = LocationRequest.create_coordinate_lookup(
                latitude=latitude,
                longitude=longitude,
                packet_id=PIDG.next_id(),
                weather=weather,
                temperature=temperature,
                precipitation_prob=precipitation_prob,
                alert=alert,
                disaster=disaster,
                source=source,
                day=day,
                version=self.VERSION
            )
            
            # 認証設定を適用（認証が有効な場合）
            if self.auth_enabled and self.auth_passphrase:
                request.enable_auth(self.auth_passphrase)
                request.set_auth_flags()
            
            request_time = time.time() - request_start
            
            self.debug_logger.log_request(request, "LOCATION REQUEST")

            # リクエスト送信とレスポンス受信
            network_start = time.time()
            self.sock.sendto(request.to_bytes(), (self.server_host, self.server_port))
            self.logger.debug(f"Sent request to {self.server_host}:{self.server_port}")

            data, addr = receive_with_id(self.sock, request.packet_id, 10.0)
            network_time = time.time() - network_start
            self.logger.debug(f"Received response from {addr}")

            # 専用クラスでレスポンス解析
            parse_start = time.time()
            response = LocationResponse.from_bytes(data)
            parse_time = time.time() - parse_start
            
            self.debug_logger.log_response(response, "LOCATION RESPONSE")

            # レスポンス検証
            if validate_response and response and not response.is_valid():
                self.logger.warning("Response validation failed")
                if debug_enabled:
                    self.logger.debug(f"Invalid response details: {response.get_response_summary()}")
            
            # レスポンスが有効で、キャッシュ使用が有効な場合はキャッシュに保存
            if use_cache and response and response.is_valid():
                area_code = response.get_area_code()
                if area_code:
                    cache_key = self._get_cache_key(latitude, longitude)
                    self.cache.set(cache_key, area_code)

            total_time = time.time() - start_time

            # サーバーからのレスポンスの場合はcache_hitをFalseに設定
            if response:
                response.cache_hit = False
                
                # 統一フォーマットでの成功ログ出力
                if response.is_valid():
                    location_data = {
                        'area_code': response.get_area_code(),
                        'timestamp': time.time()
                    }
                    self.debug_logger.log_unified_packet_received("Direct request", total_time, location_data)
                
            return response, total_time

        except socket.timeout:
            self.logger.error("411: クライアントエラー: 座標解決サーバ接続タイムアウト")
            if self.debug:
                self.logger.exception("Traceback:")
            return None, 0
        except (ValueError, struct.error) as e:
            self.logger.error(f"400: クライアントエラー: 不正なパケット: {e}")
            if self.debug:
                self.logger.exception("Traceback:")
            return None, 0
        except Exception as e:
            self.logger.error(f"410: クライアントエラー: 座標解決サーバが見つからない: {e}")
            if self.debug:
                self.logger.exception("Traceback:")
            return None, 0

    async def get_location_data_async(self, latitude, longitude, source=None,
                                      use_cache=True, enable_debug=None,
                                      weather=True, temperature=True,
                                      precipitation_prob=True, alert=False,
                                      disaster=False, day=0,
                                      validate_response=True,
                                      force_refresh=False):
        """非同期版 get_location_data"""
        try:
            start_time = time.time()

            debug_enabled = enable_debug if enable_debug is not None else self.debug

            if use_cache and not force_refresh:
                cache_key = self._get_cache_key(latitude, longitude)
                cached_area_code = self.cache.get(cache_key)

                if cached_area_code:
                    cached_response = self._create_cached_response(
                        cached_area_code, latitude, longitude
                    )
                    cached_response.cache_hit = True
                    cache_time = time.time() - start_time
                    return cached_response, cache_time

            request_start = time.time()
            request = LocationRequest.create_coordinate_lookup(
                latitude=latitude,
                longitude=longitude,
                packet_id=PIDG.next_id(),
                weather=weather,
                temperature=temperature,
                precipitation_prob=precipitation_prob,
                alert=alert,
                disaster=disaster,
                source=source,
                day=day,
                version=self.VERSION,
            )

            if self.auth_enabled and self.auth_passphrase:
                request.enable_auth(self.auth_passphrase)
                request.set_auth_flags()

            request_time = time.time() - request_start

            self.debug_logger.log_request(request, "LOCATION REQUEST")

            loop = asyncio.get_running_loop()
            self.sock.setblocking(False)
            network_start = time.time()
<<<<<<< HEAD
            await loop.sock_sendto(
                self.sock, request.to_bytes(), (self.server_host, self.server_port)
=======
            await safe_sock_sendto(
                loop, self.sock, request.to_bytes(), (self.server_host, self.server_port)
>>>>>>> 74f85572
            )
            self.logger.debug(f"Sent request to {self.server_host}:{self.server_port}")

            data, addr = await receive_with_id_async(
                self.sock, request.packet_id, 10.0
            )
            network_time = time.time() - network_start
            self.logger.debug(f"Received response from {addr}")

            parse_start = time.time()
            response = LocationResponse.from_bytes(data)
            parse_time = time.time() - parse_start

            self.debug_logger.log_response(response, "LOCATION RESPONSE")

            if validate_response and response and not response.is_valid():
                self.logger.warning("Response validation failed")
                if debug_enabled:
                    self.logger.debug(
                        f"Invalid response details: {response.get_response_summary()}"
                    )

            if use_cache and response and response.is_valid():
                area_code = response.get_area_code()
                if area_code:
                    cache_key = self._get_cache_key(latitude, longitude)
                    self.cache.set(cache_key, area_code)

            total_time = time.time() - start_time

            if response:
                response.cache_hit = False

                if response.is_valid():
                    location_data = {
                        "area_code": response.get_area_code(),
                        "timestamp": time.time(),
                    }
                    self.debug_logger.log_unified_packet_received(
                        "Direct request", total_time, location_data
                    )

            return response, total_time

        except asyncio.TimeoutError:
            self.logger.error("411: クライアントエラー: 座標解決サーバ接続タイムアウト")
            if self.debug:
                self.logger.exception("Traceback:")
            return None, 0
        except (ValueError, struct.error) as e:
            self.logger.error(f"400: クライアントエラー: 不正なパケット: {e}")
            if self.debug:
                self.logger.exception("Traceback:")
            return None, 0
        except Exception as e:
            self.logger.error(f"410: クライアントエラー: 座標解決サーバが見つからない: {e}")
            if self.debug:
                self.logger.exception("Traceback:")
            return None, 0

    def _create_cached_response(self, area_code, latitude, longitude):
        """
        キャッシュされたエリアコードから簡易的なLocationResponseを作成
        
        Args:
            area_code: キャッシュされたエリアコード
            latitude: 緯度
            longitude: 経度
            
        Returns:
            LocationResponse: 簡易的なレスポンスオブジェクト
        """
        # 最低限のレスポンス情報を持つオブジェクトを作成
        # 実際のLocationResponseクラスの仕様に合わせて調整が必要
        class CachedLocationResponse:
            def __init__(self, area_code, latitude, longitude):
                self.area_code = area_code
                self.latitude = latitude
                self.longitude = longitude
                self.type = 0  # タイプ0（座標解決レスポンス）
                self.cache_hit = False  # デフォルトはFalse、後で設定される
                
            def is_valid(self):
                return True
                
            def get_area_code(self):
                return self.area_code
                
            def get_response_summary(self):
                return {
                    "area_code": self.area_code,
                    "latitude": self.latitude,
                    "longitude": self.longitude,
                    "source": "cache"
                }
                
            def get_source_info(self):
                return "cache"
                
            def to_bytes(self):
                # キャッシュからの場合は実際のバイト列は不要
                return b''
        
        return CachedLocationResponse(area_code, latitude, longitude)

    def get_area_code_simple(self, latitude, longitude, source=None, use_cache=True, return_cache_info=False):
        """
        座標からエリアコードのみを取得する簡便メソッド（統一命名規則版）
        
        Args:
            latitude: 緯度
            longitude: 経度
            source: 送信元情報 (ip, port) のタプル
            use_cache: キャッシュを使用するかどうか
            return_cache_info: キャッシュ情報も返すかどうか
            
        Returns:
            str または tuple: エリアコード（失敗時はNone）
                              return_cache_info=Trueの場合は (area_code, cache_hit) のタプル
        """
        response, _ = self.get_location_data(latitude, longitude, source, use_cache=use_cache)
        if response and response.is_valid():
            area_code = response.get_area_code()
            if return_cache_info:
                cache_hit = getattr(response, 'cache_hit', False)
                return area_code, cache_hit
            return area_code
        self.logger.error("400: クライアントエラー: 不正なパケット")
        if return_cache_info:
            return None, False
        return None

    def get_cached_area_code(self, latitude, longitude):
        """
        キャッシュから座標に対応するエリアコードを取得（キャッシュのみ、ネットワークアクセスなし）
        
        Args:
            latitude: 緯度
            longitude: 経度
            
        Returns:
            str または None: キャッシュされたエリアコード（キャッシュミスの場合はNone）
        """
        cache_key = self._get_cache_key(latitude, longitude)
        cached_area_code = self.cache.get(cache_key)
        
        return cached_area_code

    def set_cached_area_code(self, latitude, longitude, area_code):
        """
        指定した座標にエリアコードをキャッシュに保存
        
        Args:
            latitude: 緯度
            longitude: 経度
            area_code: エリアコード
        """
        cache_key = self._get_cache_key(latitude, longitude)
        self.cache.set(cache_key, area_code)

    # 後方互換性のためのエイリアスメソッド
    def get_location_info(self, latitude, longitude, source=None):
        """後方互換性のため - get_location_data()を使用してください"""
        return self.get_location_data(latitude, longitude, source=source)

    def get_area_code_from_coordinates(self, latitude, longitude, source=None):
        """後方互換性のため - get_area_code_simple()を使用してください"""
        return self.get_area_code_simple(latitude, longitude, source)

    def get_cache_stats(self):
        """
        キャッシュの統計情報を取得
        
        Returns:
            dict: キャッシュの統計情報
        """
        return {
            "cache_size": self.cache.size(),
            "cache_ttl_hours": self.cache.ttl_seconds / 3600
        }
    
    def clear_cache(self):
        """
        キャッシュをクリア
        """
        self.cache.clear()
        self.logger.debug("Location client cache cleared")

    def close(self):
        """ソケットを閉じる"""
        self.sock.close()


def main():
    """メイン関数 - 使用例（専用パケットクラス版）"""
    logging.basicConfig(level=logging.INFO)
    logger = logging.getLogger(__name__)
    logger.info("Location Client Example (Enhanced with Specialized Packet Classes)")
    logger.info("=" * 70)
    
    # 東京の座標を使用
    latitude = 35.6895
    longitude = 139.6917
    
    client = LocationClient(debug=True)
    try:
        logger.info("\nTesting location resolution for coordinates:")
        logger.info(f"Latitude: {latitude}, Longitude: {longitude}")
        logger.info("-" * 50)
        
        # 改良版のメソッドを使用
        response, total_time = client.get_location_data(
            latitude=latitude,
            longitude=longitude,
            source=("127.0.0.1", 9999)
        )
        
        if response and response.is_valid():
            logger.info(f"\nLocation request completed in {total_time*1000:.2f}ms")
            logger.info(f"Area Code: {response.get_area_code()}")
            logger.info(f"Response Summary: {response.get_response_summary()}")
            
            # 簡便メソッドのテスト
            logger.info(f"\n--- Testing convenience method ---")
            area_code = client.get_area_code_simple(latitude, longitude)
            logger.info(f"Area Code (convenience method): {area_code}")
            
        else:
            logger.error("400: クライアントエラー: 不正なパケット")
            if response:
                logger.error(f"Response valid: {response.is_valid()}")
                
    finally:
        client.close()
        
    logger.info("\n" + "="*70)
    logger.info("Enhanced Location Client Example completed")
    logger.info("Using specialized packet classes for improved usability")


if __name__ == "__main__":
    main()<|MERGE_RESOLUTION|>--- conflicted
+++ resolved
@@ -15,13 +15,9 @@
 from ..packet import LocationRequest, LocationResponse
 from ..packet.debug import create_debug_logger
 from .utils.packet_id_generator import PacketIDGenerator12Bit
-<<<<<<< HEAD
-from .utils import receive_with_id, receive_with_id_async
-=======
 from .utils import receive_with_id, receive_with_id_async, safe_sock_sendto
 from common.utils.config_loader import ConfigLoader
 from common.utils.network import resolve_ipv4
->>>>>>> 74f85572
 import sys
 
 # PersistentCacheを使用するためのパス追加
@@ -281,13 +277,8 @@
             loop = asyncio.get_running_loop()
             self.sock.setblocking(False)
             network_start = time.time()
-<<<<<<< HEAD
-            await loop.sock_sendto(
-                self.sock, request.to_bytes(), (self.server_host, self.server_port)
-=======
             await safe_sock_sendto(
                 loop, self.sock, request.to_bytes(), (self.server_host, self.server_port)
->>>>>>> 74f85572
             )
             self.logger.debug(f"Sent request to {self.server_host}:{self.server_port}")
 
