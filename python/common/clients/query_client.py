--- conflicted
+++ resolved
@@ -12,11 +12,7 @@
 from ..packet import QueryRequest, QueryResponse
 from ..packet.debug import create_debug_logger
 from .utils.packet_id_generator import PacketIDGenerator12Bit
-<<<<<<< HEAD
-from .utils import receive_with_id, receive_with_id_async
-=======
 from .utils import receive_with_id, receive_with_id_async, safe_sock_sendto
->>>>>>> 74f85572
 from ..utils.cache import Cache
 from common.utils.network import resolve_ipv4
 PIDG = PacketIDGenerator12Bit()
@@ -308,11 +304,7 @@
             packet_bytes = request.to_bytes()
             loop = asyncio.get_running_loop()
             network_start = datetime.now()
-<<<<<<< HEAD
-            await loop.sock_sendto(sock, packet_bytes, (self.host, self.port))
-=======
             await safe_sock_sendto(loop, sock, packet_bytes, (self.host, self.port))
->>>>>>> 74f85572
 
             response_data, server_addr = await receive_with_id_async(
                 sock, request.packet_id, timeout
