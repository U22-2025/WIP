"""
基底サーバークラス
UDPサーバーの共通機能を提供する抽象基底クラス
"""

import socket
import time
import threading
import concurrent.futures
import os
from abc import ABC, abstractmethod
from .common.log_config import UnifiedLogFormatter
try:
    from dotenv import load_dotenv
    _DOTENV_AVAILABLE = True
except ImportError:
    _DOTENV_AVAILABLE = False
    def load_dotenv():
        pass
import traceback
from common.packet import ErrorResponse
from common.packet import Format
class BaseServer(ABC):
    """UDPサーバーの基底クラス"""
    
    def __init__(self, host='localhost', port=4000, debug=False, max_workers=None):
        """
        初期化
        
        Args:
            host: サーバーホスト
            port: サーバーポート (1-65535の範囲)
            debug: デバッグモードフラグ
            max_workers: スレッドプールのワーカー数（Noneの場合はCPU数*2）
        
        Raises:
            ValueError: ポート番号が無効な場合
        """
        if not (1 <= port <= 65535):
            raise ValueError(f"Invalid port number: {port}. Must be between 1-65535")
        # 環境変数を読み込む（dotenvが利用可能な場合のみ）
        if _DOTENV_AVAILABLE:
            load_dotenv()
        
        self.host = host
        self.port = port
        self.debug = debug
        
        # サーバー情報（派生クラスでオーバーライド可能）
        self.server_name = self.__class__.__name__
        self.version = int(os.getenv('PROTOCOL_VERSION', 1))
        
        # 認証設定の初期化（派生クラスでオーバーライド可能）
        self.auth_enabled = False
        self.auth_passphrase = ""
        self.request_auth_enabled = False
        
        # 並列処理設定
        self.max_workers = max_workers
        self.thread_pool = None
        self._init_thread_pool()
        
        # ソケット初期化
        self.sock = None
        self._init_socket()
        
        # 統計情報
        self.request_count = 0
        self.error_count = 0
        self.start_time = None
        self.lock = threading.Lock()  # 統計情報の同期用
    
    def _init_thread_pool(self):
        """スレッドプールの初期化"""
        if self.max_workers is None:
            # デフォルトはCPU数の2倍
            import os
            self.max_workers = (os.cpu_count() or 1) * 2
        
        self.thread_pool = concurrent.futures.ThreadPoolExecutor(
            max_workers=self.max_workers,
            thread_name_prefix=f"{self.server_name}_Worker"
        )
        
        if self.debug:
            print(f"Initialized thread pool with {self.max_workers} workers")
    
    def _init_socket(self):
        """UDPソケットの初期化"""
        try:
            self.sock = socket.socket(socket.AF_INET, socket.SOCK_DGRAM)
            self.sock.bind((self.host, self.port))
        except Exception as e:
            print(f"Failed to initialize socket: {e}")
            raise
    
    def _hex_dump(self, data):
        """バイナリデータのhexダンプを作成"""
        hex_str = ' '.join(f'{b:02x}' for b in data)
        ascii_str = ''.join(chr(b) if 32 <= b <= 126 else '.' for b in data)
        return f"Hex: {hex_str}\nASCII: {ascii_str}"
    
    def _debug_print(self, title, message, data=None):
        """デバッグ情報を出力"""
        if not self.debug:
            return
            
        thread_name = threading.current_thread().name
        print(f"\n[{thread_name}] === {title} ===")
        print(message)
        print("=" * (len(title) + 8))
        print()
    
    def _debug_print_request(self, data, parsed, addr=None):
        """リクエストのデバッグ情報を出力（統一フォーマット）"""
        if not self.debug:
            return

        packet_details = {
            "Version": getattr(parsed, "version", "N/A"),
            "Type": getattr(parsed, "type", "N/A"),
            "Packet ID": getattr(parsed, "packet_id", "N/A"),
        }

        log = UnifiedLogFormatter.format_communication_log(
            server_name=self.server_name,
            direction="recv from",
            remote_addr=addr[0] if addr else "unknown",
            remote_port=addr[1] if addr else 0,
            packet_size=len(data),
            packet_details=packet_details,
        )
        print(log)

    def _debug_print_response(self, response, addr=None, request=None):
<<<<<<< HEAD
        """レスポンスのデバッグ情報を出力（統一フォーマット）"""
        if not self.debug:
            return

        packet_details = {}
        if request is not None:
=======
        """レスポンス送信時のログを出力（統一フォーマット）"""

        packet_details = {}
        if request is not None and self.debug:
>>>>>>> 6fa80104
            packet_details["Packet ID"] = getattr(request, "packet_id", "N/A")
            packet_details["Type"] = getattr(request, "type", "N/A")

        log = UnifiedLogFormatter.format_communication_log(
            server_name=self.server_name,
            direction="sent to",
            remote_addr=addr[0] if addr else "unknown",
            remote_port=addr[1] if addr else 0,
            packet_size=len(response),
<<<<<<< HEAD
            packet_details=packet_details,
=======
            packet_details=packet_details if self.debug else None,
>>>>>>> 6fa80104
        )
        print(log)
    
    def _measure_time(self, func, *args, **kwargs):
        """関数の実行時間を計測"""
        start_time = time.time()
        result = func(*args, **kwargs)
        elapsed_time = time.time() - start_time
        return result, elapsed_time
    
    @abstractmethod
    def parse_request(self, data):
        """
        リクエストデータをパース（派生クラスで実装）
        
        Args:
            data: 受信したバイナリデータ
            
        Returns:
            パースされたリクエストオブジェクト
        """
        pass
    
    @abstractmethod
    def create_response(self, request):
        """
        レスポンスを作成（派生クラスで実装）
        
        Args:
            request: リクエストオブジェクト
            
        Returns:
            レスポンスのバイナリデータ
        """
        pass
    
    def validate_auth(self, request):
        """
        認証の妥当性をチェック（共通処理）
        
        Args:
            request: リクエストオブジェクト
            
        Returns:
            tuple: (is_valid, error_code, error_message)
        """
        # 認証が有効でない場合は常にTrue
        if not self.auth_enabled:
            if self.debug:
                print(f"[{self.server_name}] Auth: disabled")
            return True, None, None
        
        # リクエストに認証機能を設定
        request.enable_auth(self.auth_passphrase)
        
        # リクエスト認証フラグ処理（ReportServerのみ）
        if self.request_auth_enabled:
            if hasattr(request, 'process_request_auth_flags'):
                if not request.process_request_auth_flags():
                    if self.debug:
                        print(f"[{self.server_name}] Auth Flags: ✗")
                    return False, "403", "認証フラグの検証に失敗しました"
                if self.debug:
                    print(f"[{self.server_name}] Auth Flags: ✓")
            else:
                if self.debug:
                    print(f"[{self.server_name}] Warning: process_request_auth_flags not available")
        
        # 拡張フィールドベースの認証ハッシュを検証
        if hasattr(request, 'verify_auth_from_extended_field'):
            if not request.verify_auth_from_extended_field():
                if self.debug:
                    print(f"[{self.server_name}] Auth: ✗")
                return False, "403", "認証に失敗しました"
            if self.debug:
                print(f"[{self.server_name}] Auth: ✓")
        else:
            if self.debug:
                print(f"[{self.server_name}] Warning: verify_auth_from_extended_field not available")
            return False, "403", "認証メソッドが利用できません"
        
        return True, None, None
    
    def validate_request(self, request):
        """
        リクエストの妥当性をチェック（派生クラスでオーバーライド可能）
        
        Args:
            request: リクエストオブジェクト
            
        Returns:
            tuple: (is_valid, error_message)
        """
        return True, None, None
    
    def _handle_error(self, error_code, original_packet, addr):
        """
        エラーパケットを生成して送信
        
        Args:
            error_code: エラーコード（uint16）
            original_packet: 元のリクエストパケット（解析済みオブジェクト）
            addr: 送信元アドレス
        """
        try:
            # ソース情報取得（送信元アドレスから）
            source_ip = addr[0] if isinstance(addr, tuple) else "0.0.0.0"
            source_port = addr[1] if isinstance(addr, tuple) else 0

            # 元のパケットにsource情報があれば優先的に利用する
            try:
                if (
                    hasattr(original_packet, "ex_field")
                    and original_packet.ex_field
                    and original_packet.ex_field.contains("source")
                ):
                    orig_source = original_packet.ex_field.source
                    if (
                        isinstance(orig_source, tuple)
                        and len(orig_source) == 2
                        and orig_source[0]
                    ):
                        source_ip, source_port = orig_source
            except Exception:
                pass
            
            # ErrorResponseパケットの生成
            err_pkt = ErrorResponse()
            err_pkt.packet_id = original_packet.packet_id
            err_pkt.error_code = error_code
            err_pkt.ex_flag = 1
            err_pkt.ex_field.set('source', (source_ip, source_port))
            
            # パケットをシリアライズ
            response_data = err_pkt.to_bytes()
            
            # エラーレスポンスを送信
            self.sock.sendto(response_data, addr)

            log = UnifiedLogFormatter.format_communication_log(
                server_name=self.server_name,
                direction="sent to",
                remote_addr=addr[0] if isinstance(addr, tuple) else "unknown",
                remote_port=addr[1] if isinstance(addr, tuple) else 0,
                packet_size=len(response_data),
                packet_details={"Error Code": error_code} if self.debug else None,
            )
            print(log)
                
        except Exception as e:
            print(f"[{threading.current_thread().name}] Failed to send error response: {e}")
            if self.debug:
                traceback.print_exc()

    def handle_request(self, data, addr):
        """
        リクエストを処理（ワーカースレッドで実行）
        
        Args:
            data: 受信したバイナリデータ
            addr: 送信元アドレス
        """
        timing_info = {}
        start_time = time.time()
        
        try:
            # リクエストカウントを増加（スレッドセーフ）
            with self.lock:
                self.request_count += 1
            
            # リクエストをパース
            request, parse_time = self._measure_time(self.parse_request, data)
            timing_info['parse'] = parse_time
            
            # デバッグ出力
            self._debug_print_request(data, request, addr)
            
            # リクエストの妥当性をチェック（基本チェックのみ）
            # 詳細なバリデーションは create_response 内で行われる
            basic_is_valid, basic_error_code, basic_error_msg = self.validate_request(request)
            if not basic_is_valid:
                with self.lock:
                    self.error_count += 1
                if self.debug:
                    print(f"{basic_error_code}: [{threading.current_thread().name}] Invalid request from {addr}: {basic_error_msg}")
                # バリデーションエラーの場合はエラーパケットを送信
                # error_codeが指定されていればそれを使用、なければデフォルトの0x0001を使用
                error_code_int = int(basic_error_code) if basic_error_code and str(basic_error_code).isdigit() else 0x0001
                self._handle_error(error_code_int, request, addr)
                return
            
            # レスポンスを作成
            response, response_time = self._measure_time(self.create_response, request)
            timing_info['response'] = response_time
            
            # デバッグ出力
            self._debug_print_response(response, addr, request)
            
            # レスポンスを送信
            send_start = time.time()
            self.sock.sendto(response, addr)
            timing_info['send'] = time.time() - send_start
            
            # 合計処理時間
            timing_info['total'] = time.time() - start_time
            
            # タイミング情報を出力
            if self.debug:
                self._print_timing_info(addr, timing_info)
            
            if self.debug:
                print(f"[{threading.current_thread().name}] Successfully sent response to {addr}")
                
        except Exception as e:
            with self.lock:
                self.error_count += 1
            print(f"[{threading.current_thread().name}] Error processing request from {addr}: {e}")
            if self.debug:
                traceback.print_exc()
            
            # エラーが発生した場合、元のリクエストをパースできているかどうかで処理を分ける
            if 'request' in locals() and request is not None:
                # リクエストのパースに成功している場合はエラーパケットを送信
                self._handle_error(0x0003, request, addr)  # 0x0003はサーバー内部エラー
            else:
                # リクエストのパースに失敗している場合は最小限のエラーパケットを送信
                dummy_request = Format()
                dummy_request.packet_id = 0  # 不明のため0
                self._handle_error(0x0001, dummy_request, addr)
    
    def _print_timing_info(self, addr, timing_info):
        """タイミング情報を出力"""
        thread_name = threading.current_thread().name
        print(f"\n[{thread_name}] === TIMING INFORMATION for {addr} ===")
        print(f"Request parsing time: {timing_info.get('parse', 0)*1000:.2f}ms")
        print(f"Response creation time: {timing_info.get('response', 0)*1000:.2f}ms")
        print(f"Response send time: {timing_info.get('send', 0)*1000:.2f}ms")
        print(f"Total processing time: {timing_info.get('total', 0)*1000:.2f}ms")
        print("=" * 50)
        print()
    
    def print_statistics(self):
        """統計情報を出力"""
        if self.start_time:
            uptime = time.time() - self.start_time
            with self.lock:
                total_requests = self.request_count
                total_errors = self.error_count
            
            print(f"\n=== {self.server_name} STATISTICS ===")
            print(f"Uptime: {uptime:.2f} seconds")
            print(f"Total requests: {total_requests}")
            print(f"Total errors: {total_errors}")
            print(f"Success rate: {(1 - total_errors/max(total_requests, 1))*100:.2f}%")
            print(f"Thread pool workers: {self.max_workers}")
            print("=================================\n")
    
    def send_udp_packet(self, data, host, port):
        """
        メインソケットを使用してUDPパケットを送信
        
        Args:
            data: 送信するバイナリデータ
            host: 送信先ホスト
            port: 送信先ポート
            
        Returns:
            int: 送信したバイト数
        """
        try:
            bytes_sent = self.sock.sendto(data, (host, port))
            log = UnifiedLogFormatter.format_communication_log(
                server_name=self.server_name,
                direction="sent to",
                remote_addr=host,
                remote_port=port,
                packet_size=bytes_sent,
            )
            print(log)
            return bytes_sent
        except Exception as e:
            print(f"[{self.server_name}] Error sending packet to {host}:{port}: {e}")
            if self.debug:
                traceback.print_exc()
            raise
    
    def run(self):
        """サーバーを開始（並列処理対応）"""
        print(f"{self.server_name} running on {self.host}:{self.port}")
        print(f"Parallel processing enabled with {self.max_workers} worker threads")
        if self.debug:
            print("Debug mode enabled")
        
        self.start_time = time.time()
        
        # バッファサイズを環境変数から取得
        buffer_size = int(os.getenv('UDP_BUFFER_SIZE', 4096))
        
        try:
            while True:
                try:
                    # リクエストを受信
                    data, addr = self.sock.recvfrom(buffer_size)
                    
                    # 常に受信をログ出力（統一フォーマット）
                    recv_log = UnifiedLogFormatter.format_communication_log(
                        server_name=self.server_name,
                        direction="recv from",
                        remote_addr=addr[0],
                        remote_port=addr[1],
                        packet_size=len(data),
                    )
                    print(recv_log)
                    
                    if self.debug:
                        print(f"[Main] Submitting to worker pool for processing")
                    
                    # スレッドプールにリクエスト処理を投入
                    self.thread_pool.submit(self.handle_request, data, addr)
                    
                except socket.timeout:
                    # タイムアウトは正常な動作
                    continue
                except socket.error as e:
                    # Windows特有のエラー処理
                    if hasattr(e, 'winerror') and e.winerror == 10054:
                        # WSAECONNRESET - クライアントが接続を切断
                        # UDPでは正常な動作なので無視
                        if self.debug:
                            print(f"[Main] Client disconnected (ignored): {e}")
                        continue
                    else:
                        print(f"[Main] Socket error: {e}")
                        continue
                except Exception as e:
                    print(f"[Main] Error receiving request: {e}")
                    continue
                    
        except KeyboardInterrupt:
            print(f"\n{self.server_name} shutting down...")
            self.shutdown()
        except Exception as e:
            print(f"[Main] Fatal error in main loop: {e}")
            self.shutdown()
    
    def shutdown(self):
        """サーバーを適切にシャットダウン"""
        print("Shutting down server...")
        
        # スレッドプールをシャットダウン
        if self.thread_pool:
            print("Shutting down thread pool...")
            self.thread_pool.shutdown(wait=True)
            print("Thread pool shutdown complete.")
        
        # 統計情報を出力
        self.print_statistics()
        
        # ソケットを閉じる
        if self.sock:
            print("Closing socket...")
            self.sock.close()
            
        # 派生クラス固有のクリーンアップ
        self._cleanup()
        
        print("Server shutdown complete.")
    
    def _cleanup(self):
        """派生クラス固有のクリーンアップ処理（オーバーライド可能）"""
        pass<|MERGE_RESOLUTION|>--- conflicted
+++ resolved
@@ -133,19 +133,10 @@
         print(log)
 
     def _debug_print_response(self, response, addr=None, request=None):
-<<<<<<< HEAD
-        """レスポンスのデバッグ情報を出力（統一フォーマット）"""
-        if not self.debug:
-            return
-
-        packet_details = {}
-        if request is not None:
-=======
         """レスポンス送信時のログを出力（統一フォーマット）"""
 
         packet_details = {}
         if request is not None and self.debug:
->>>>>>> 6fa80104
             packet_details["Packet ID"] = getattr(request, "packet_id", "N/A")
             packet_details["Type"] = getattr(request, "type", "N/A")
 
@@ -155,11 +146,7 @@
             remote_addr=addr[0] if addr else "unknown",
             remote_port=addr[1] if addr else 0,
             packet_size=len(response),
-<<<<<<< HEAD
-            packet_details=packet_details,
-=======
             packet_details=packet_details if self.debug else None,
->>>>>>> 6fa80104
         )
         print(log)
     
