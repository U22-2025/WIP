"""
位置解決サーバー - リファクタリング版
基底クラスを継承した実装
"""

import psycopg2
from psycopg2 import pool
import sys
import os
from pathlib import Path
from datetime import datetime
from common.utils.cache import Cache
from common.packet import ErrorResponse
from common.packet import ExtendedField
from common.packet.debug.debug_logger import PacketDebugLogger
from ..common.log_config import UnifiedLogFormatter

# パスを追加して直接実行にも対応
if __name__ == "__main__":
    sys.path.insert(0, os.path.dirname(os.path.dirname(os.path.dirname(os.path.abspath(__file__)))))


# モジュールとして使用される場合
from ..base_server import BaseServer
from common.packet import Request, Response
from common.utils.config_loader import ConfigLoader


class LocationServer(BaseServer):
    """位置解決サーバーのメインクラス（基底クラス継承版）"""
    
    def __init__(self, host=None, port=None, debug=None, max_workers=None, max_cache_size=None):
        """
        初期化
        
        Args:
            host: サーバーホスト（Noneの場合は設定ファイルから取得）
            port: サーバーポート（Noneの場合は設定ファイルから取得）
            debug: デバッグモードフラグ（Noneの場合は設定ファイルから取得）
            max_workers: スレッドプールのワーカー数（Noneの場合は設定ファイルから取得）
            max_cache_size: キャッシュの最大サイズ（Noneの場合は設定ファイルから取得）
        """
        # 設定ファイルを読み込む
        config_path = Path(__file__).parent / 'config.ini'
        self.config = ConfigLoader(config_path)
        
        # サーバー設定を取得（引数優先、なければ設定ファイル、なければデフォルト）
        if host is None:
            host = self.config.get('server', 'host', '0.0.0.0')
        if port is None:
            port = self.config.getint('server', 'port', 4109)
        if debug is None:
            debug_str = self.config.get('server', 'debug', 'false')
            debug = debug_str.lower() == 'true'
        if max_workers is None:
            max_workers = self.config.getint('server', 'max_workers', None)
        if max_cache_size is None:
            max_cache_size = self.config.getint('cache', 'max_cache_size', 1000)
        self.cache_enabled = self.config.getboolean('cache', 'enable_cache', True)
        
        # データベース設定を読み込む
        self.DB_NAME = self.config.get('database', 'name', 'weather_forecast_map')
        self.DB_USER = self.config.get('database', 'user', 'postgres')
        self.DB_PASSWORD = self.config.get('database', 'password')
        self.DB_HOST = self.config.get('database', 'host', 'localhost')
        self.DB_PORT = self.config.get('database', 'port', '5432')
        
        # パスワードが設定されていない場合はエラー
        if not self.DB_PASSWORD:
            raise ValueError("Database password is not set. Please set DB_PASSWORD in environment variables.")
        
        # 基底クラスの初期化
        super().__init__(host, port, debug, max_workers)
        
        # サーバー名を設定
        self.server_name = "LocationServer"
        
        # 認証設定を初期化
        self._init_auth_config()
        
        # プロトコルバージョンを設定から取得
        self.version = self.config.getint('system', 'protocol_version', 1)
        
        # データベース接続とキャッシュの初期化
        self._setup_database()
        self._setup_cache(max_cache_size, self.cache_enabled)
        
        # 統一デバッグロガーの初期化
        self.packet_debug_logger = PacketDebugLogger("LocationServer")
    
    def _init_auth_config(self):
        """認証設定を環境変数から読み込み（LocationServer固有）"""
        # LocationServer自身の認証設定
        auth_enabled = os.getenv('LOCATION_SERVER_AUTH_ENABLED', 'false').lower() == 'true'
        auth_passphrase = os.getenv('LOCATION_SERVER_PASSPHRASE', '')
        
        self.auth_enabled = auth_enabled
        self.auth_passphrase = auth_passphrase
        
    
    def _setup_database(self):
        """データベース接続プールを初期化"""
        try:
            # Initialize connection pool
            self.connection_pool = pool.SimpleConnectionPool(
                1,  # minimum number of connections
                10,  # maximum number of connections
                dbname=self.DB_NAME,
                user=self.DB_USER,
                password=self.DB_PASSWORD,
                host=self.DB_HOST,
                port=self.DB_PORT
            )
            
            # Test database connection
            conn = self.connection_pool.getconn()
            cursor = conn.cursor()
            cursor.execute('SELECT 1')
            cursor.close()
            self.connection_pool.putconn(conn)
            
            if self.debug:
                print(f"[{self.server_name}] データベース {self.DB_NAME} に正常に接続しました")
            
        except (Exception, psycopg2.Error) as error:
            print(f"PostgreSQL データベースへの接続エラー: {error}")
            if hasattr(self, 'connection_pool'):
                self.connection_pool.closeall()
            raise SystemExit(1)
    
    def _setup_cache(self, max_cache_size, enabled=True):
        """キャッシュを初期化"""
        self.cache = Cache(enabled=enabled)
        if self.debug:
            state = "enabled" if enabled else "disabled"
            print(f"[{self.server_name}] TTLベースのキャッシュを初期化しました ({state})")
    
    def parse_request(self, data):
        """
        リクエストデータをパース
        
        Args:
            data: 受信したバイナリデータ
            
        Returns:
            Request: パースされたリクエスト
        """
        temp_request = Request.from_bytes(data)
        if temp_request.type == 7:
            return ErrorResponse.from_bytes(data)
        return temp_request

    def handle_request(self, data, addr):
        """エラーパケットを中継"""
        try:
            req = self.parse_request(data)
            if req.type == 7:
                if req.ex_field and req.ex_field.contains('source'):
                    source = req.ex_field.source
                    if isinstance(source, tuple) and len(source) == 2:
                        host, port = source
                        try:
                            port = int(port)
                            self.sock.sendto(data, (host, port))
                            if self.debug:
                                print(f"[位置情報サーバー] エラーパケットを {host}:{port} に転送しました")
                        except Exception as e:
                            print(f"[位置情報サーバー] エラーパケット転送失敗: {e}")
                return
        except Exception:
            pass
        super().handle_request(data, addr)
    
    def validate_request(self, request):
        """
        基本的なリクエストの妥当性をチェック（BaseServer用）
        詳細なバリデーション（認証など）はcreate_response内で実行
        
        Args:
            request: リクエストオブジェクト
            
        Returns:
            tuple: (is_valid, error_code, error_message)
        """
        # 基本的なパケット形式のチェックのみ
        if not hasattr(request, 'packet_id'):
            return False, "400", "無効なパケット形式です"
        
        return True, None, None
    
    def _validate_request_detailed(self, request):
        """
        詳細なリクエストの妥当性をチェック（create_response内で使用）
        
        Args:
            request: リクエストオブジェクト
            
        Returns:
            tuple: (is_valid, error_code, error_message)
        """
        # 認証チェック（基底クラスの共通メソッドを使用）
        auth_valid, auth_error_code, auth_error_msg = self.validate_auth(request)
        if not auth_valid:
            return False, auth_error_code, auth_error_msg
        
        # 拡張フィールドが必要
        if not hasattr(request, 'ex_flag') or request.ex_flag != 1:
            return False, "400", "拡張フィールドが設定されていません"
        
        # 緯度経度が必要
        if not hasattr(request, 'ex_field') or not request.ex_field:
            return False, "400", "拡張フィールドオブジェクトが存在しません"
        
        # ExtendedFieldオブジェクトのgetメソッドを使用
        latitude = request.ex_field.get("latitude")
        longitude = request.ex_field.get("longitude")
        if not latitude or not longitude:
            return False, "401", "緯度経度の情報が不足しています"
        
        return True, None, None

    def create_response(self, request):
        """
        レスポンスを作成
        
        Args:
            request: リクエストオブジェクト
            
        Returns:
            レスポンスのバイナリデータ
        """
        import time
        start_time = time.time()
        
        # リクエストの詳細バリデーション
        is_valid, error_code, error_msg = self._validate_request_detailed(request)
        if not is_valid:
            # ErrorResponseを作成して返す
            error_response = ErrorResponse(
                version=self.version,
                packet_id=request.packet_id,
                error_code=error_code,
                timestamp=int(datetime.now().timestamp())
            )
            
            # 元のリクエストからsource情報を引き継ぐ
            if hasattr(request, 'ex_field') and request.ex_field:
                source = request.ex_field.get('source')
                if source:
                    error_response.ex_field = ExtendedField()
                    error_response.ex_field.source = source
                    error_response.ex_flag = 1
                    if self.debug:
                        print(f"[{self.server_name}] バリデーションエラーレスポンスにsource情報を設定: {source}")
            
            if self.debug:
                print(f"[{self.server_name}] バリデーションエラーレスポンス作成 (コード: {error_code})")
            
            return error_response.to_bytes()
    
        # 位置情報から地域コードを取得
        try:
            area_code = self._get_area_code_from_coordinates(
                request.ex_field.get("longitude"),
                request.ex_field.get("latitude")
            )
            
            # レスポンスを作成
            response = Response(
                version=self.version,
                packet_id=request.packet_id,
                type=1,  # Response type
                day=request.day,
                weather_flag=request.weather_flag,
                temperature_flag=request.temperature_flag,
                pop_flag=request.pop_flag,
                alert_flag=request.alert_flag,
                disaster_flag=request.disaster_flag,
                ex_flag=1,
                timestamp=int(datetime.now().timestamp()),
                area_code=int(area_code) if area_code else 0
            )
            
            # sourceのみを引き継ぐ（座標は破棄）
            # ExtendedFieldオブジェクトはResponseコンストラクタで自動作成される
            if hasattr(request, 'ex_field') and request.ex_field:
                source = request.ex_field.get('source')
                if source:
                    response.ex_field.source = source
                    if self.debug:
                        print(f"[位置情報サーバー] 送信元をレスポンスにコピーしました: {source[0]}:{source[1]}")

                latitude = request.ex_field.get('latitude')
                longitude = request.ex_field.get('longitude')
                if latitude and longitude:
                    response.ex_field.latitude = latitude
                    response.ex_field.longitude = longitude
                    if self.debug:
                        print ("座標解決レスポンスに座標を追加しました")
            
            # 統一されたデバッグ出力を追加
            execution_time = time.time() - start_time
            debug_data = {
                'area_code': area_code,
                'timestamp': response.timestamp,
                'latitude': request.ex_field.get('latitude'),
                'longitude': request.ex_field.get('longitude')
            }
            self.packet_debug_logger.log_unified_packet_received(
                "Location resolution",
                execution_time,
                debug_data
            )
            
            return response.to_bytes()
            
        except Exception as e:
            # 内部エラー発生時は500エラーを返す
            error_response = ErrorResponse(
                version=self.version,
                packet_id=request.packet_id,
                error_code="510",
                timestamp=int(datetime.now().timestamp())
            )
            
            # 元のリクエストからsource情報を引き継ぐ
            if hasattr(request, 'ex_field') and request.ex_field:
                source = request.ex_field.get('source')
                if source:
                    error_response.ex_field = ExtendedField()
                    error_response.ex_field.source = source
                    error_response.ex_flag = 1
                    if self.debug:
                        print(f"[{self.server_name}] 内部エラーレスポンスにsource情報を設定: {source}")
            
            if self.debug:
                print(f"[{self.server_name}] 内部エラーレスポンス作成 (コード: 510, エラー: {e})")
            
            return error_response.to_bytes()
    
    def _get_area_code_from_coordinates(self, longitude, latitude):
        """
        緯度経度から地域コードを取得（キャッシュ機能付き）
        
        Args:
            longitude: 経度
            latitude: 緯度
            
        Returns:
            地域コード（文字列）またはNone
        """
        # Create cache key
        cache_key = f"{longitude},{latitude}"
        
        # Check cache first
        cached_value = self.cache.get(cache_key)
        if cached_value is not None:
            if self.debug:
                print(f"[{self.server_name}] キャッシュヒット！")
            return cached_value
        
        conn = None
        try:
            # Get connection from pool
            conn = self.connection_pool.getconn()
            cursor = conn.cursor()
            
            query = f"""
            SELECT code
            FROM districts
            WHERE ST_Within(
                ST_GeomFromText('POINT({longitude} {latitude})', 6668),
                geom
            );
            """
            cursor.execute(query)
            result = cursor.fetchone()
            
            district_code = result[0] if result else None
            
            # Store in cache
            self.cache.set(cache_key, district_code)
            
            if self.debug:
                print(f"[{self.server_name}] ({longitude}, {latitude}) のクエリ結果: {district_code}")
            
            return district_code
            
        except Exception as e:
            print(f"データベースエラー: {e}")
            return None
            
        finally:
            if conn:
                # Return connection to pool
                cursor.close()
                self.connection_pool.putconn(conn)
    
    def _debug_print_request(self, data, parsed, addr=None):
        """リクエストのデバッグ情報を出力（統一フォーマット）"""
        if not self.debug:
            return

        details = {
            "Version": getattr(parsed, "version", "N/A"),
            "Type": getattr(parsed, "type", "N/A"),
            "Packet ID": getattr(parsed, "packet_id", "N/A"),
        }
        if hasattr(parsed, 'ex_field') and parsed.ex_field:
            if parsed.ex_field.get('latitude'):
                details['Latitude'] = parsed.ex_field.get('latitude')
            if parsed.ex_field.get('longitude'):
                details['Longitude'] = parsed.ex_field.get('longitude')

        log = UnifiedLogFormatter.format_communication_log(
            server_name=self.server_name,
            direction="recv from",
            remote_addr=addr[0] if addr else "unknown",
            remote_port=addr[1] if addr else 0,
            packet_size=len(data),
            packet_details=details,
        )
        print(log)
    
    def _debug_print_response(self, response, addr=None, request=None):
<<<<<<< HEAD
        """レスポンスのデバッグ情報を出力（統一フォーマット）"""
        if not self.debug:
            return

        details = {}
        try:
            resp_obj = Response.from_bytes(response)
            details['Area Code'] = resp_obj.area_code
        except Exception:
            pass
=======
        """レスポンス送信時のログを出力（統一フォーマット）"""

        details = {}
        if self.debug:
            try:
                resp_obj = Response.from_bytes(response)
                details['Area Code'] = resp_obj.area_code
            except Exception:
                pass
>>>>>>> 6fa80104

        log = UnifiedLogFormatter.format_communication_log(
            server_name=self.server_name,
            direction="sent to",
            remote_addr=addr[0] if addr else "unknown",
            remote_port=addr[1] if addr else 0,
            packet_size=len(response),
<<<<<<< HEAD
            packet_details=details if details else None,
=======
            packet_details=details if self.debug and details else None,
>>>>>>> 6fa80104
        )
        print(log)
    
    def _print_timing_info(self, addr, timing_info):
        """タイミング情報を出力（オーバーライド）"""
        # 基底クラスの処理に加えて、データベースクエリ時間も出力
        print(f"\n=== {addr} のタイミング情報 ===")
        print(f"Request parsing time: {timing_info.get('parse', 0)*1000:.2f}ms")
        
        # データベースクエリ時間は response creation に含まれる
        response_time = timing_info.get('response', 0)
        print(f"データベースクエリ + レスポンス作成時間: {response_time*1000:.2f}ms")
        
        print(f"レスポンス送信時間: {timing_info.get('send', 0)*1000:.2f}ms")
        print(f"総処理時間: {timing_info.get('total', 0)*1000:.2f}ms")
        print("================================\n")
    
    def print_statistics(self):
        """統計情報を出力（オーバーライド）"""
        # 基底クラスの統計情報
        super().print_statistics()
        
        # キャッシュの統計情報を追加
        if hasattr(self, 'cache'):
            print(f"\n=== キャッシュ統計 ===")
            print(f"Cache size: {self.cache.size()}")
            print("========================\n")
    
    def _cleanup(self):
        """派生クラス固有のクリーンアップ処理（オーバーライド）"""
        # データベース接続プールをクローズ
        if hasattr(self, 'connection_pool'):
            print("データベース接続プールをクローズ中...")
            self.connection_pool.closeall()
            print("データベース接続をクローズしました。")


if __name__ == "__main__":
    # 設定ファイルから読み込んで起動
    server = LocationServer()
    server.run()<|MERGE_RESOLUTION|>--- conflicted
+++ resolved
@@ -423,18 +423,6 @@
         print(log)
     
     def _debug_print_response(self, response, addr=None, request=None):
-<<<<<<< HEAD
-        """レスポンスのデバッグ情報を出力（統一フォーマット）"""
-        if not self.debug:
-            return
-
-        details = {}
-        try:
-            resp_obj = Response.from_bytes(response)
-            details['Area Code'] = resp_obj.area_code
-        except Exception:
-            pass
-=======
         """レスポンス送信時のログを出力（統一フォーマット）"""
 
         details = {}
@@ -444,7 +432,6 @@
                 details['Area Code'] = resp_obj.area_code
             except Exception:
                 pass
->>>>>>> 6fa80104
 
         log = UnifiedLogFormatter.format_communication_log(
             server_name=self.server_name,
@@ -452,11 +439,7 @@
             remote_addr=addr[0] if addr else "unknown",
             remote_port=addr[1] if addr else 0,
             packet_size=len(response),
-<<<<<<< HEAD
-            packet_details=details if details else None,
-=======
             packet_details=details if self.debug and details else None,
->>>>>>> 6fa80104
         )
         print(log)
     
