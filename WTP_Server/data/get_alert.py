"""
災害情報処理システム

このモジュールは気象庁のXMLデータから災害情報を取得し、
エリアコードの変換と時間範囲の統合を行います。

主な機能:
- XMLデータの取得・解析
- エリアコードの検証・変換
- 時間範囲の統合
- 無効データの除去
"""

"""
    todo : 実行時、座標解決して災害情報を格納
            656行目
"""
<<<<<<< HEAD
=======

import re
>>>>>>> 74aa9048
import sys
import os
# パスを追加して直接実行にも対応
if __name__ == "__main__":
    sys.path.insert(0, os.path.dirname(os.path.dirname(os.path.dirname(os.path.abspath(__file__)))))
import requests
from common.clients.location_client import LocationClient
from typing import Optional, Dict, List, Tuple
import xml.etree.ElementTree as ET
import json
from collections import defaultdict
from datetime import datetime
import re
from common.packet import LocationRequest, LocationResponse
from common.clients.utils.packet_id_generator import PacketIDGenerator12Bit

class XMLProcessor:
    """
    XML処理専用クラス
    
    役割:
    - 気象庁XMLデータの取得
    - XML要素の解析・抽出
    - 災害種別とエリアコードの抽出
    - 火山座標データの抽出
    - 各XMLセクション（Information、VolcanoInfo、AshInfo）の処理
    
    処理対象:
    - Head/Information: 基本的な災害情報
    - Body/VolcanoInfo: 火山情報と座標
    - Body/AshInfo: 降灰予報の時間付き情報
    """
    
    def __init__(self):
        # XML名前空間の定義
        self.ns = {
            'jmx': 'http://xml.kishou.go.jp/jmaxml1/',
            'ib': 'http://xml.kishou.go.jp/jmaxml1/informationBasis1/',
            'body': 'http://xml.kishou.go.jp/jmaxml1/body/volcanology1/',
            'jmx_eb': 'http://xml.kishou.go.jp/jmaxml1/elementBasis1/'
        }
    
    def fetch_xml(self, url: str) -> Optional[str]:
        """
        指定URLからXMLデータを取得
        
        Args:
            url: 取得するXMLのURL
            
        Returns:
            XMLデータ（文字列）、エラー時はNone
        """
        try:
            response = requests.get(url)
            response.encoding = 'utf-8'
            response.raise_for_status()
            return response.text
        except requests.RequestException as e:
            print(f"Error fetching XML: {e}")
            return None
    
    def extract_kind_and_code(self, item: ET.Element) -> Tuple[Optional[str], List[str]]:
        """
        Item要素から災害種別名とエリアコードを抽出
        
        Args:
            item: XML Item要素
            
        Returns:
            (災害種別名, エリアコードリスト)のタプル
        """
        # Kind内のNameを取得（災害種別名）
        kind = item.find('ib:Kind', self.ns)
        if kind is None:
            kind = item.find('body:Kind', self.ns)
        
        kind_name = None
        if kind is not None:
            name_elem = kind.find('ib:Name', self.ns)
            if name_elem is None:
                name_elem = kind.find('body:Name', self.ns)
            if name_elem is not None and name_elem.text:
                kind_name = name_elem.text
        
        # Areas内のArea要素のCodeを取得（エリアコード）
        areas = item.find('ib:Areas', self.ns)
        if areas is None:
            areas = item.find('body:Areas', self.ns)
        
        area_codes = []
        if areas is not None:
            area_elements = areas.findall('ib:Area', self.ns)
            if not area_elements:
                area_elements = areas.findall('body:Area', self.ns)
            
            for area in area_elements:
                code_elem = area.find('ib:Code', self.ns)
                if code_elem is None:
                    code_elem = area.find('body:Code', self.ns)
                if code_elem is not None and code_elem.text:
                    area_codes.append(code_elem.text)
        
        return kind_name, area_codes
    
    def extract_volcano_coordinates(self, item: ET.Element) -> Dict[str, str]:
        """
        火山座標データを抽出
        
        Args:
            item: XML Item要素
            
        Returns:
            {火山コード: 座標データ}の辞書
        """
        coordinates = {}
        areas = item.find('body:Areas', self.ns)
        if areas is not None and areas.get('codeType') == "火山名":
            for area in areas.findall('body:Area', self.ns):
                code_elem = area.find('body:Code', self.ns)
                coordinate_elem = area.find('body:Coordinate', self.ns)
                if code_elem is not None and coordinate_elem is not None:
                    if code_elem.text and coordinate_elem.text:
                        coordinates[code_elem.text] = coordinate_elem.text
        return coordinates
    
    def process_xml_file(self, url: str) -> Tuple[Dict[str, List[str]], Dict[str, List[str]]]:
        """
        単一XMLファイルの完全処理
        
        Args:
            url: 処理するXMLファイルのURL
            
        Returns:
            (エリア-災害種別マッピング, 火山座標データ)のタプル
        """
        xml_data = self.fetch_xml(url)
        if xml_data is None:
            return {}, {}
        
        # XMLファイルの先頭にある不要な文字列を除去
        xml_start = xml_data.find('<Report')
        if xml_start != -1:
            xml_data = xml_data[xml_start:]
        
        try:
            root = ET.fromstring(xml_data)
        except ET.ParseError as e:
            print(f"Error parsing XML from {url}: {e}")
            return {}, {}
        
        area_kind_mapping = defaultdict(list)
        volcano_coordinates = defaultdict(list)
        
        # 各セクションを順次処理
        self._process_information_items(root, area_kind_mapping)
        self._process_volcano_info_items(root, area_kind_mapping, volcano_coordinates)
        self._process_ash_info_items(root, area_kind_mapping)
        
        return dict(area_kind_mapping), dict(volcano_coordinates)
    
    def _process_information_items(self, root: ET.Element, area_kind_mapping: defaultdict):
        """Head/Information内のItem要素を処理"""
        for information in root.findall('.//ib:Information', self.ns):
            for item in information.findall('ib:Item', self.ns):
                kind_name, area_codes = self.extract_kind_and_code(item)
                if kind_name:
                    for area_code in area_codes:
                        if kind_name not in area_kind_mapping[area_code]:
                            area_kind_mapping[area_code].append(kind_name)
    
    def _process_volcano_info_items(self, root: ET.Element, area_kind_mapping: defaultdict, volcano_coordinates: defaultdict):
        """Body/VolcanoInfo内のItem要素を処理"""
        for volcano_info in root.findall('.//body:VolcanoInfo', self.ns):
            for item in volcano_info.findall('body:Item', self.ns):
                kind_name, area_codes = self.extract_kind_and_code(item)
                if kind_name:
                    for area_code in area_codes:
                        if kind_name not in area_kind_mapping[area_code]:
                            area_kind_mapping[area_code].append(kind_name)
                
                # 火山座標データを取得
                coords = self.extract_volcano_coordinates(item)
                for area_code, coordinate in coords.items():
                    if coordinate not in volcano_coordinates[area_code]:
                        volcano_coordinates[area_code].append(coordinate)
    
    def _process_ash_info_items(self, root: ET.Element, area_kind_mapping: defaultdict):
        """Body/AshInfo内のItem要素を処理（時間付き情報）"""
        for ash_info in root.findall('.//body:AshInfo', self.ns):
            start_time_elem = ash_info.find('body:StartTime', self.ns)
            start_time = start_time_elem.text if start_time_elem is not None else ""
            
            for item in ash_info.findall('body:Item', self.ns):
                kind_name, area_codes = self.extract_kind_and_code(item)
                if kind_name:
                    # 時間情報を付加した災害種別名を作成
                    time_based_kind = f"{kind_name}_{start_time}" if start_time else kind_name
                    for area_code in area_codes:
                        if time_based_kind not in area_kind_mapping[area_code]:
                            area_kind_mapping[area_code].append(time_based_kind)


class TimeProcessor:
    """
    時間処理専用クラス
    
    役割:
    - 災害種別名からの時間情報抽出
    - 複数時間の範囲統合
    - 時間フォーマットの変換
    - 時間ベースのデータ統合
    
    処理パターン:
    - 個別時間: "降灰_2025-06-01T12:00:00+09:00"
    - 時間範囲: "降灰_2025/06/01-12:00から2025/06/01-15:00まで"
    - 時間なし: "降灰予報（定時）"
    """
    
    @staticmethod
    def parse_time_from_kind_name(kind_name: str) -> Tuple[Optional[str], Optional[str]]:
        """
        災害種別名から基本名と時間情報を分離
        
        Args:
            kind_name: 災害種別名（時間付きの可能性あり）
            
        Returns:
            (基本災害名, 時間情報)のタプル、時間なしの場合は(None, None)
        """
        time_pattern = r'^(.+)_(\d{4}-\d{2}-\d{2}T\d{2}:\d{2}:\d{2}\+\d{2}:\d{2})$'
        time_match = re.match(time_pattern, kind_name)
        if time_match:
            return time_match.group(1), time_match.group(2)
        return None, None
    
    @staticmethod
    def create_time_range(times: List[str]) -> str:
        """
        時間リストから統合された時間範囲文字列を作成
        
        Args:
            times: ISO形式の時間文字列リスト
            
        Returns:
            統合された時間範囲文字列
        """
        if len(times) == 1:
            return times[0]
        
        try:
            parsed_times = [datetime.fromisoformat(time_str) for time_str in times]
            parsed_times.sort()
            
            earliest_str = parsed_times[0].strftime("%Y/%m/%d-%H:%M")
            latest_str = parsed_times[-1].strftime("%Y/%m/%d-%H:%M")
            
            return f"{earliest_str}から{latest_str}まで"
        except Exception:
            return times[0]  # エラー時は最初の時間を返す
    
    @staticmethod
    def consolidate_time_ranges(area_kind_mapping: Dict[str, List[str]]) -> Dict[str, List[str]]:
        """
        エリア別災害種別データの時間範囲統合
        
        Args:
            area_kind_mapping: {エリアコード: [災害種別名リスト]}
            
        Returns:
            時間統合済みの{エリアコード: [統合災害種別名リスト]}
        """
        consolidated_mapping = {}
        
        for area_code, kind_names in area_kind_mapping.items():
            kind_groups = defaultdict(list)  # 災害種別ごとの時間グループ
            non_time_kinds = []  # 時間情報なしの災害種別
            
            # 災害種別を時間付きと時間なしに分類
            for kind_name in kind_names:
                base_name, time_info = TimeProcessor.parse_time_from_kind_name(kind_name)
                
                if base_name and time_info:
                    kind_groups[base_name].append(time_info)
                else:
                    non_time_kinds.append(kind_name)
            
            consolidated_kinds = []
            time_based_kinds = set(kind_groups.keys())
            
            # 時間なしの災害種別を追加（重複回避）
            for non_time_kind in non_time_kinds:
                if non_time_kind not in time_based_kinds:
                    consolidated_kinds.append(non_time_kind)
            
            # 時間付きの災害種別を統合処理
            for base_name, time_list in kind_groups.items():
                unique_times = list(set(time_list))  # 重複時間を除去
                time_range = TimeProcessor.create_time_range(unique_times)
                consolidated_kinds.append(f"{base_name}_{time_range}")
            
            consolidated_mapping[area_code] = consolidated_kinds
        
        return consolidated_mapping


class AreaCodeValidator:
    """
    エリアコード検証・変換クラス
    
    役割:
    - エリアコードの有効性検証
    - 子コードから親コードへのマッピング
    - 火山コードとエリアコードの統合検証
    - 無効コードの特定
    
    検証対象:
    - area_codes.json内の正式エリアコード
    - volcano_coordinates内の火山コード
    - 子コードから親コードへの変換
    """
    
    @staticmethod
    def is_valid_area_code(code: str, area_codes_data: Dict, volcano_coordinates: Dict) -> bool:
        """
        エリアコードの有効性を検証
        
        Args:
            code: 検証対象のコード
            area_codes_data: 正式エリアコードデータ
            volcano_coordinates: 火山座標データ
            
        Returns:
            有効な場合True、無効な場合False
        """
        # 火山座標に存在する場合は有効
        if code in volcano_coordinates:
            return True
        
        # area_codes_dataに存在するかチェック
        for office_data in area_codes_data.values():
            for area_code, children_codes in office_data.items():
                if code == area_code or code in children_codes:
                    return True
        return False
    
    @staticmethod
    def find_area_code_mapping(child_code: str, area_codes_data: Dict) -> Optional[str]:
        """
        子コードに対応する親エリアコードを検索
        
        Args:
            child_code: 検索する子コード
            area_codes_data: エリアコード階層データ
            
        Returns:
            対応する親エリアコード、見つからない場合はNone
        """
        for office_data in area_codes_data.values():
            for area_code, children_codes in office_data.items():
                if child_code in children_codes:
                    return area_code
        return None


class DisasterDataProcessor:
    """
    災害データ処理統合クラス（メインコントローラー）
    
    役割:
    - 全体的な処理フローの制御
    - 各専門クラスの連携調整
    - ファイル入出力の管理
    - エラーハンドリング
    - データ変換・統合の統括
    
    処理フロー:
    1. XMLファイルリストの取得
    2. 各XMLファイルの処理・統合
    3. エリアコードの検証・変換
    4. 時間範囲の統合
    5. 結果ファイルの出力
    """
    
    def __init__(self):
        # 各専門クラスのインスタンス化
        self.xml_processor = XMLProcessor()
        self.time_processor = TimeProcessor()
        self.validator = AreaCodeValidator()
    
    def get_disaster_xml_list(self) -> List[str]:
        """
        disaster.xmlファイルからXMLファイルURLリストを取得
        
        Returns:
            XMLファイルURLのリスト
        """
        try:
<<<<<<< HEAD
            xml_data = xml_data = self.xml_processor.fetch_xml("https://www.data.jma.go.jp/developer/xml/feed/eqvol.xml")
=======
            url = "https://www.data.jma.go.jp/developer/xml/feed/eqvol.xml"
            response = requests.get(url)
            response.encoding = 'utf-8'
            response.raise_for_status()
            xml_data = response.text
>>>>>>> 74aa9048
            
            # XMLファイルの先頭調整
            xml_start = xml_data.find('<feed')
            if xml_start != -1:
                xml_data = xml_data[xml_start:]
            
            ns = {'atom': 'http://www.w3.org/2005/Atom'}
            root = ET.fromstring(xml_data)
            
            url_list = []
            for entry in root.findall('atom:entry', ns):
                id_elem = entry.find('atom:id', ns)
                if id_elem is not None and id_elem.text:
                    url_list.append(id_elem.text)
            
            print(f"Found {len(url_list)} entry IDs")
            return url_list
            
        except (FileNotFoundError, ET.ParseError) as e:
            print(f"Error reading disaster.xml: {e}")
            return []
    
    def get_disaster_info(self, url_list: List[str], output_json_path: Optional[str] = None) -> str:
        """
        複数XMLファイルから災害情報を取得・統合
        
        Args:
            url_list: 処理するXMLファイルURLリスト
            output_json_path: 出力JSONファイルパス（オプション）
            
        Returns:
            統合された災害情報JSON文字列
        """
        all_area_mapping = defaultdict(list)
        all_volcano_coords = defaultdict(list)
        
        # 各XMLファイルを順次処理
        for url in url_list:
            area_mapping, volcano_coords = self.xml_processor.process_xml_file(url)
            
            # エリア-災害種別マッピングの統合
            for area_code, kind_names in area_mapping.items():
                for kind_name in kind_names:
                    if kind_name not in all_area_mapping[area_code]:
                        all_area_mapping[area_code].append(kind_name)
            
            # 火山座標データの統合
            for area_code, coordinates in volcano_coords.items():
                for coordinate in coordinates:
                    if coordinate not in all_volcano_coords[area_code]:
                        all_volcano_coords[area_code].append(coordinate)
        
        # 最終データの構築
        result = {
            "area_kind_mapping": dict(all_area_mapping),
            "volcano_coordinates": dict(all_volcano_coords)
        }
        
        json_output = json.dumps(result, ensure_ascii=False, indent=2)
        
        # ファイル出力（オプション）
        if output_json_path:
            try:
                with open(output_json_path, 'w', encoding='utf-8') as json_file:
                    json_file.write(json_output)
                print(f"JSON data saved to: {output_json_path}")
            except Exception as e:
                print(f"Error saving JSON file: {e}")
        
        return json_output
    
    def convert_disaster_keys_to_area_codes(self, disaster_data: Dict, area_codes_data: Dict, 
                                          output_json_path: Optional[str] = None) -> Dict:
        """
        災害データのエリアコード変換・無効データ除去・時間統合
        
        Args:
            disaster_data: 変換対象の災害データ
            area_codes_data: エリアコード階層データ
            output_json_path: 出力JSONファイルパス（オプション）
            
        Returns:
            変換・統合済みの災害データ
        """
        if 'area_kind_mapping' not in disaster_data:
            print("Warning: 'area_kind_mapping' key not found in disaster data")
            return {}
        
        area_kind_mapping = disaster_data['area_kind_mapping']
        volcano_coordinates = disaster_data.get('volcano_coordinates', {})
        converted_mapping = defaultdict(list)
        invalid_codes = []
        
        # 無効なエリアコードを特定
        for disaster_key in area_kind_mapping.keys():
            if not self.validator.is_valid_area_code(disaster_key, area_codes_data, volcano_coordinates):
                invalid_codes.append(disaster_key)
        
        # 無効コードの報告
        if invalid_codes:
            print(f"\nDetected {len(invalid_codes)} invalid area codes: {invalid_codes}")
        
        # エリアコード変換処理
        for disaster_key, disaster_values in area_kind_mapping.items():
            # 無効なコードをスキップ（削除）
            if disaster_key in invalid_codes:
                print(f"Removing invalid area code: {disaster_key}")
                continue
            
            # 子コードから親コードへの変換試行
            found_area_code = self.validator.find_area_code_mapping(disaster_key, area_codes_data)
            target_key = found_area_code if found_area_code else disaster_key
            
            # データの統合
            for value in disaster_values:
                if value not in converted_mapping[target_key]:
                    converted_mapping[target_key].append(value)
            
            if not found_area_code:
                print(f"No conversion found for: {disaster_key} (keeping original key)")
        
        if invalid_codes:
            print(f"\nSuccessfully removed {len(invalid_codes)} invalid area codes from JSON data")
        
        # 時間範囲の統合処理
        result = dict(converted_mapping)
        consolidated_result = self.time_processor.consolidate_time_ranges(result)
        
        # ファイル出力（オプション）
        if output_json_path:
            try:
                with open(output_json_path, 'w', encoding='utf-8') as json_file:
                    json.dump(consolidated_result, json_file, ensure_ascii=False, indent=2)
            except Exception as e:
                print(f"Error saving converted JSON file: {e}")
        
        return consolidated_result
    
    @staticmethod
    def convert_child_to_area(json_data: Dict) -> List[str]:
        """
        火山座標データからキーリストを取得
        
        Args:
            json_data: 災害データJSON
            
        Returns:
            火山コードのリスト
        """
        if 'volcano_coordinates' not in json_data:
            print("Warning: 'volcano_coordinates' key not found in JSON data")
            return []
        return list(json_data['volcano_coordinates'].keys())
    
    @staticmethod
    def parse_volcano_coordinates(coord_str: str) -> Tuple[Optional[float], Optional[float]]:
        """
        火山座標文字列を緯度経度に変換
        
        Args:
            coord_str: 座標文字列 (例: "+2938.30+12942.83+796/")
            
        Returns:
            (緯度, 経度)のタプル、解析失敗時は(None, None)
        """
        try:
            # 座標文字列の形式: "+DDMM.MM+DDDMM.MM+標高/"
            # 最後の「/」を除去
            coord_str = coord_str.rstrip('/')
            
            # 正規表現で緯度、経度、標高を抽出
            pattern = r'([+-]\d{4}\.\d{2})([+-]\d{5}\.\d{2})([+-]\d+)'
            match = re.match(pattern, coord_str)
            
            if not match:
                print(f"座標文字列の形式が不正です: {coord_str}")
                return None, None
            
            lat_str, lon_str, alt_str = match.groups()
            
            # 緯度の変換 (DDMM.MM -> DD.DDDD)
            lat_sign = 1 if lat_str[0] == '+' else -1
            lat_abs = lat_str[1:]
            lat_degrees = int(lat_abs[:2])
            lat_minutes = float(lat_abs[2:])
            latitude = lat_sign * (lat_degrees + lat_minutes / 60.0)
            # 緯度を6桁の精度に丸める
            latitude = round(latitude, 6)
            
            # 経度の変換 (DDDMM.MM -> DDD.DDDD)
            lon_sign = 1 if lon_str[0] == '+' else -1
            lon_abs = lon_str[1:]
            lon_degrees = int(lon_abs[:3])
            lon_minutes = float(lon_abs[3:])
            longitude = lon_sign * (lon_degrees + lon_minutes / 60.0)
            # 経度を6桁の精度に丸める
            longitude = round(longitude, 6)
            
            return latitude, longitude
            
        except Exception as e:
            print(f"座標解析エラー: {e}, 座標文字列: {coord_str}")
            return None, None


def main():
    """
    メイン処理関数
    
    処理フロー:
    1. 災害XMLファイルリストの取得
    2. 各XMLファイルからの災害情報抽出・統合
    3. 火山座標の解決処理
    4. エリアコードデータの読み込み
    5. エリアコード変換・無効データ除去
    6. 時間範囲統合
    7. 結果ファイルの出力
    """
    try:
        processor = DisasterDataProcessor()
        
        # Step 1: XMLファイルリストの取得
        url_list = processor.get_disaster_xml_list()
        if not url_list:
            print("No URLs found. Exiting.")
            return
        
        # Step 2: 災害情報の取得・統合
        json_result = processor.get_disaster_info(url_list, 'wtp/json/disaster_data.json')
        print("\n=== Disaster Info Processing Complete ===")
        
        # Step 3: 火山座標キーの取得
        result_dict = json.loads(json_result)
        volcano_keys = processor.convert_child_to_area(result_dict)
        print(f"Volcano Coordinate Keys: {volcano_keys}")

        ### volcano_keyの座標解決処理
        
        # Step 3.1: 火山座標の解決処理
        location_client = LocationClient(debug=True)
        volcano_locations = {}
        
        try:
            for volcano_key in volcano_keys:
                if volcano_key in result_dict.get('volcano_coordinates', {}):
                    coord_str = result_dict['volcano_coordinates'][volcano_key][0]
                    
                    # 座標文字列を解析 (例: "+2938.30+12942.83+796/")
                    latitude, longitude = processor.parse_volcano_coordinates(coord_str)
                    if latitude and longitude:
                        print(f"Resolving location for volcano {volcano_key}: lat={latitude}, lon={longitude}")
                        
                        # LocationClientで座標解決
                        response = location_client.get_area_code_from_coordinates(
                            latitude=latitude,
                            longitude=longitude
                        )
                        
                        if response:
                            area_code = response
                            volcano_locations[volcano_key] = {
                                'latitude': latitude,
                                'longitude': longitude,
                                'area_code': area_code,
                            }

                            # 火山キーに関連する災害データを新しいエリアコードに移行
                            if volcano_key in result_dict['area_kind_mapping'] and result_dict['area_kind_mapping'][volcano_key]:
                                values = result_dict['area_kind_mapping'][volcano_key]
                                
                                # エリアコードキーが存在しない場合は作成
                                if area_code not in result_dict['area_kind_mapping']:
                                    result_dict['area_kind_mapping'][area_code] = []
                                
                                # データを移行（重複チェック付き）
                                for value in values:
                                    if value not in result_dict['area_kind_mapping'][area_code]:
                                        result_dict['area_kind_mapping'][area_code].append(value)

                                print(f"✓ Volcano {volcano_key} resolved to area code: {area_code}")
                                print(f"  移行されたデータ: {len(values)}件")
                            else:
                                print(f"✓ Volcano {volcano_key} resolved to area code: {area_code} (データなし)")
                            
                        else:
                            print(f"✗ Failed to resolve location for volcano {volcano_key}")
                            volcano_locations[volcano_key] = {
                                'latitude': latitude,
                                'longitude': longitude,
                                'area_code': None,
                                'error': 'Location resolution failed'
                            }
                        
                        # 火山データの削除（成功・失敗に関わらず）
                        if volcano_key in result_dict['area_kind_mapping']:
                            del result_dict['area_kind_mapping'][volcano_key]
                        if volcano_key in result_dict['volcano_coordinates']:
                            del result_dict['volcano_coordinates'][volcano_key]


                    else:
                        print(f"✗ Failed to parse coordinates for volcano {volcano_key}: {coord_str}")
        finally:
            location_client.close()
        
        print(f"\nVolcano Location Resolution Results: {json.dumps(volcano_locations, ensure_ascii=False, indent=2)}")
        
        # Step 4: エリアコードデータの読み込み
        with open('wtp/json/area_codes.json', 'r', encoding='utf-8') as f:
            area_codes_data = json.load(f)
        
<<<<<<< HEAD
        with open('wtp/json/disaster_data.json', 'r', encoding='utf-8') as f:
            disaster_data = json.load(f)

        

        
=======
>>>>>>> 74aa9048
        # Step 5: エリアコード変換・統合処理
        converted_data = processor.convert_disaster_keys_to_area_codes(
            result_dict, area_codes_data, 'wtp/json/disaster_data.json'
        )
        
        # Step 6: 最終結果の保存（火山位置情報を追加）
        updated_disaster_data = {
            "area_kind_mapping": converted_data,
            "volcano_coordinates": result_dict.get("volcano_coordinates", {}),
        }
        
        with open('wtp/json/disaster_data.json', 'w', encoding='utf-8') as f:
            json.dump(updated_disaster_data, f, ensure_ascii=False, indent=2)
        
        print("Processing completed successfully.")
        
    except Exception as e:
        print(f"Error in main processing: {e}")


if __name__ == "__main__":
    main()
<|MERGE_RESOLUTION|>--- conflicted
+++ resolved
@@ -1,770 +1,750 @@
-"""
-災害情報処理システム
-
-このモジュールは気象庁のXMLデータから災害情報を取得し、
-エリアコードの変換と時間範囲の統合を行います。
-
-主な機能:
-- XMLデータの取得・解析
-- エリアコードの検証・変換
-- 時間範囲の統合
-- 無効データの除去
-"""
-
-"""
-    todo : 実行時、座標解決して災害情報を格納
-            656行目
-"""
-<<<<<<< HEAD
-=======
-
-import re
->>>>>>> 74aa9048
-import sys
-import os
-# パスを追加して直接実行にも対応
-if __name__ == "__main__":
-    sys.path.insert(0, os.path.dirname(os.path.dirname(os.path.dirname(os.path.abspath(__file__)))))
-import requests
-from common.clients.location_client import LocationClient
-from typing import Optional, Dict, List, Tuple
-import xml.etree.ElementTree as ET
-import json
-from collections import defaultdict
-from datetime import datetime
-import re
-from common.packet import LocationRequest, LocationResponse
-from common.clients.utils.packet_id_generator import PacketIDGenerator12Bit
-
-class XMLProcessor:
-    """
-    XML処理専用クラス
-    
-    役割:
-    - 気象庁XMLデータの取得
-    - XML要素の解析・抽出
-    - 災害種別とエリアコードの抽出
-    - 火山座標データの抽出
-    - 各XMLセクション（Information、VolcanoInfo、AshInfo）の処理
-    
-    処理対象:
-    - Head/Information: 基本的な災害情報
-    - Body/VolcanoInfo: 火山情報と座標
-    - Body/AshInfo: 降灰予報の時間付き情報
-    """
-    
-    def __init__(self):
-        # XML名前空間の定義
-        self.ns = {
-            'jmx': 'http://xml.kishou.go.jp/jmaxml1/',
-            'ib': 'http://xml.kishou.go.jp/jmaxml1/informationBasis1/',
-            'body': 'http://xml.kishou.go.jp/jmaxml1/body/volcanology1/',
-            'jmx_eb': 'http://xml.kishou.go.jp/jmaxml1/elementBasis1/'
-        }
-    
-    def fetch_xml(self, url: str) -> Optional[str]:
-        """
-        指定URLからXMLデータを取得
-        
-        Args:
-            url: 取得するXMLのURL
-            
-        Returns:
-            XMLデータ（文字列）、エラー時はNone
-        """
-        try:
-            response = requests.get(url)
-            response.encoding = 'utf-8'
-            response.raise_for_status()
-            return response.text
-        except requests.RequestException as e:
-            print(f"Error fetching XML: {e}")
-            return None
-    
-    def extract_kind_and_code(self, item: ET.Element) -> Tuple[Optional[str], List[str]]:
-        """
-        Item要素から災害種別名とエリアコードを抽出
-        
-        Args:
-            item: XML Item要素
-            
-        Returns:
-            (災害種別名, エリアコードリスト)のタプル
-        """
-        # Kind内のNameを取得（災害種別名）
-        kind = item.find('ib:Kind', self.ns)
-        if kind is None:
-            kind = item.find('body:Kind', self.ns)
-        
-        kind_name = None
-        if kind is not None:
-            name_elem = kind.find('ib:Name', self.ns)
-            if name_elem is None:
-                name_elem = kind.find('body:Name', self.ns)
-            if name_elem is not None and name_elem.text:
-                kind_name = name_elem.text
-        
-        # Areas内のArea要素のCodeを取得（エリアコード）
-        areas = item.find('ib:Areas', self.ns)
-        if areas is None:
-            areas = item.find('body:Areas', self.ns)
-        
-        area_codes = []
-        if areas is not None:
-            area_elements = areas.findall('ib:Area', self.ns)
-            if not area_elements:
-                area_elements = areas.findall('body:Area', self.ns)
-            
-            for area in area_elements:
-                code_elem = area.find('ib:Code', self.ns)
-                if code_elem is None:
-                    code_elem = area.find('body:Code', self.ns)
-                if code_elem is not None and code_elem.text:
-                    area_codes.append(code_elem.text)
-        
-        return kind_name, area_codes
-    
-    def extract_volcano_coordinates(self, item: ET.Element) -> Dict[str, str]:
-        """
-        火山座標データを抽出
-        
-        Args:
-            item: XML Item要素
-            
-        Returns:
-            {火山コード: 座標データ}の辞書
-        """
-        coordinates = {}
-        areas = item.find('body:Areas', self.ns)
-        if areas is not None and areas.get('codeType') == "火山名":
-            for area in areas.findall('body:Area', self.ns):
-                code_elem = area.find('body:Code', self.ns)
-                coordinate_elem = area.find('body:Coordinate', self.ns)
-                if code_elem is not None and coordinate_elem is not None:
-                    if code_elem.text and coordinate_elem.text:
-                        coordinates[code_elem.text] = coordinate_elem.text
-        return coordinates
-    
-    def process_xml_file(self, url: str) -> Tuple[Dict[str, List[str]], Dict[str, List[str]]]:
-        """
-        単一XMLファイルの完全処理
-        
-        Args:
-            url: 処理するXMLファイルのURL
-            
-        Returns:
-            (エリア-災害種別マッピング, 火山座標データ)のタプル
-        """
-        xml_data = self.fetch_xml(url)
-        if xml_data is None:
-            return {}, {}
-        
-        # XMLファイルの先頭にある不要な文字列を除去
-        xml_start = xml_data.find('<Report')
-        if xml_start != -1:
-            xml_data = xml_data[xml_start:]
-        
-        try:
-            root = ET.fromstring(xml_data)
-        except ET.ParseError as e:
-            print(f"Error parsing XML from {url}: {e}")
-            return {}, {}
-        
-        area_kind_mapping = defaultdict(list)
-        volcano_coordinates = defaultdict(list)
-        
-        # 各セクションを順次処理
-        self._process_information_items(root, area_kind_mapping)
-        self._process_volcano_info_items(root, area_kind_mapping, volcano_coordinates)
-        self._process_ash_info_items(root, area_kind_mapping)
-        
-        return dict(area_kind_mapping), dict(volcano_coordinates)
-    
-    def _process_information_items(self, root: ET.Element, area_kind_mapping: defaultdict):
-        """Head/Information内のItem要素を処理"""
-        for information in root.findall('.//ib:Information', self.ns):
-            for item in information.findall('ib:Item', self.ns):
-                kind_name, area_codes = self.extract_kind_and_code(item)
-                if kind_name:
-                    for area_code in area_codes:
-                        if kind_name not in area_kind_mapping[area_code]:
-                            area_kind_mapping[area_code].append(kind_name)
-    
-    def _process_volcano_info_items(self, root: ET.Element, area_kind_mapping: defaultdict, volcano_coordinates: defaultdict):
-        """Body/VolcanoInfo内のItem要素を処理"""
-        for volcano_info in root.findall('.//body:VolcanoInfo', self.ns):
-            for item in volcano_info.findall('body:Item', self.ns):
-                kind_name, area_codes = self.extract_kind_and_code(item)
-                if kind_name:
-                    for area_code in area_codes:
-                        if kind_name not in area_kind_mapping[area_code]:
-                            area_kind_mapping[area_code].append(kind_name)
-                
-                # 火山座標データを取得
-                coords = self.extract_volcano_coordinates(item)
-                for area_code, coordinate in coords.items():
-                    if coordinate not in volcano_coordinates[area_code]:
-                        volcano_coordinates[area_code].append(coordinate)
-    
-    def _process_ash_info_items(self, root: ET.Element, area_kind_mapping: defaultdict):
-        """Body/AshInfo内のItem要素を処理（時間付き情報）"""
-        for ash_info in root.findall('.//body:AshInfo', self.ns):
-            start_time_elem = ash_info.find('body:StartTime', self.ns)
-            start_time = start_time_elem.text if start_time_elem is not None else ""
-            
-            for item in ash_info.findall('body:Item', self.ns):
-                kind_name, area_codes = self.extract_kind_and_code(item)
-                if kind_name:
-                    # 時間情報を付加した災害種別名を作成
-                    time_based_kind = f"{kind_name}_{start_time}" if start_time else kind_name
-                    for area_code in area_codes:
-                        if time_based_kind not in area_kind_mapping[area_code]:
-                            area_kind_mapping[area_code].append(time_based_kind)
-
-
-class TimeProcessor:
-    """
-    時間処理専用クラス
-    
-    役割:
-    - 災害種別名からの時間情報抽出
-    - 複数時間の範囲統合
-    - 時間フォーマットの変換
-    - 時間ベースのデータ統合
-    
-    処理パターン:
-    - 個別時間: "降灰_2025-06-01T12:00:00+09:00"
-    - 時間範囲: "降灰_2025/06/01-12:00から2025/06/01-15:00まで"
-    - 時間なし: "降灰予報（定時）"
-    """
-    
-    @staticmethod
-    def parse_time_from_kind_name(kind_name: str) -> Tuple[Optional[str], Optional[str]]:
-        """
-        災害種別名から基本名と時間情報を分離
-        
-        Args:
-            kind_name: 災害種別名（時間付きの可能性あり）
-            
-        Returns:
-            (基本災害名, 時間情報)のタプル、時間なしの場合は(None, None)
-        """
-        time_pattern = r'^(.+)_(\d{4}-\d{2}-\d{2}T\d{2}:\d{2}:\d{2}\+\d{2}:\d{2})$'
-        time_match = re.match(time_pattern, kind_name)
-        if time_match:
-            return time_match.group(1), time_match.group(2)
-        return None, None
-    
-    @staticmethod
-    def create_time_range(times: List[str]) -> str:
-        """
-        時間リストから統合された時間範囲文字列を作成
-        
-        Args:
-            times: ISO形式の時間文字列リスト
-            
-        Returns:
-            統合された時間範囲文字列
-        """
-        if len(times) == 1:
-            return times[0]
-        
-        try:
-            parsed_times = [datetime.fromisoformat(time_str) for time_str in times]
-            parsed_times.sort()
-            
-            earliest_str = parsed_times[0].strftime("%Y/%m/%d-%H:%M")
-            latest_str = parsed_times[-1].strftime("%Y/%m/%d-%H:%M")
-            
-            return f"{earliest_str}から{latest_str}まで"
-        except Exception:
-            return times[0]  # エラー時は最初の時間を返す
-    
-    @staticmethod
-    def consolidate_time_ranges(area_kind_mapping: Dict[str, List[str]]) -> Dict[str, List[str]]:
-        """
-        エリア別災害種別データの時間範囲統合
-        
-        Args:
-            area_kind_mapping: {エリアコード: [災害種別名リスト]}
-            
-        Returns:
-            時間統合済みの{エリアコード: [統合災害種別名リスト]}
-        """
-        consolidated_mapping = {}
-        
-        for area_code, kind_names in area_kind_mapping.items():
-            kind_groups = defaultdict(list)  # 災害種別ごとの時間グループ
-            non_time_kinds = []  # 時間情報なしの災害種別
-            
-            # 災害種別を時間付きと時間なしに分類
-            for kind_name in kind_names:
-                base_name, time_info = TimeProcessor.parse_time_from_kind_name(kind_name)
-                
-                if base_name and time_info:
-                    kind_groups[base_name].append(time_info)
-                else:
-                    non_time_kinds.append(kind_name)
-            
-            consolidated_kinds = []
-            time_based_kinds = set(kind_groups.keys())
-            
-            # 時間なしの災害種別を追加（重複回避）
-            for non_time_kind in non_time_kinds:
-                if non_time_kind not in time_based_kinds:
-                    consolidated_kinds.append(non_time_kind)
-            
-            # 時間付きの災害種別を統合処理
-            for base_name, time_list in kind_groups.items():
-                unique_times = list(set(time_list))  # 重複時間を除去
-                time_range = TimeProcessor.create_time_range(unique_times)
-                consolidated_kinds.append(f"{base_name}_{time_range}")
-            
-            consolidated_mapping[area_code] = consolidated_kinds
-        
-        return consolidated_mapping
-
-
-class AreaCodeValidator:
-    """
-    エリアコード検証・変換クラス
-    
-    役割:
-    - エリアコードの有効性検証
-    - 子コードから親コードへのマッピング
-    - 火山コードとエリアコードの統合検証
-    - 無効コードの特定
-    
-    検証対象:
-    - area_codes.json内の正式エリアコード
-    - volcano_coordinates内の火山コード
-    - 子コードから親コードへの変換
-    """
-    
-    @staticmethod
-    def is_valid_area_code(code: str, area_codes_data: Dict, volcano_coordinates: Dict) -> bool:
-        """
-        エリアコードの有効性を検証
-        
-        Args:
-            code: 検証対象のコード
-            area_codes_data: 正式エリアコードデータ
-            volcano_coordinates: 火山座標データ
-            
-        Returns:
-            有効な場合True、無効な場合False
-        """
-        # 火山座標に存在する場合は有効
-        if code in volcano_coordinates:
-            return True
-        
-        # area_codes_dataに存在するかチェック
-        for office_data in area_codes_data.values():
-            for area_code, children_codes in office_data.items():
-                if code == area_code or code in children_codes:
-                    return True
-        return False
-    
-    @staticmethod
-    def find_area_code_mapping(child_code: str, area_codes_data: Dict) -> Optional[str]:
-        """
-        子コードに対応する親エリアコードを検索
-        
-        Args:
-            child_code: 検索する子コード
-            area_codes_data: エリアコード階層データ
-            
-        Returns:
-            対応する親エリアコード、見つからない場合はNone
-        """
-        for office_data in area_codes_data.values():
-            for area_code, children_codes in office_data.items():
-                if child_code in children_codes:
-                    return area_code
-        return None
-
-
-class DisasterDataProcessor:
-    """
-    災害データ処理統合クラス（メインコントローラー）
-    
-    役割:
-    - 全体的な処理フローの制御
-    - 各専門クラスの連携調整
-    - ファイル入出力の管理
-    - エラーハンドリング
-    - データ変換・統合の統括
-    
-    処理フロー:
-    1. XMLファイルリストの取得
-    2. 各XMLファイルの処理・統合
-    3. エリアコードの検証・変換
-    4. 時間範囲の統合
-    5. 結果ファイルの出力
-    """
-    
-    def __init__(self):
-        # 各専門クラスのインスタンス化
-        self.xml_processor = XMLProcessor()
-        self.time_processor = TimeProcessor()
-        self.validator = AreaCodeValidator()
-    
-    def get_disaster_xml_list(self) -> List[str]:
-        """
-        disaster.xmlファイルからXMLファイルURLリストを取得
-        
-        Returns:
-            XMLファイルURLのリスト
-        """
-        try:
-<<<<<<< HEAD
-            xml_data = xml_data = self.xml_processor.fetch_xml("https://www.data.jma.go.jp/developer/xml/feed/eqvol.xml")
-=======
-            url = "https://www.data.jma.go.jp/developer/xml/feed/eqvol.xml"
-            response = requests.get(url)
-            response.encoding = 'utf-8'
-            response.raise_for_status()
-            xml_data = response.text
->>>>>>> 74aa9048
-            
-            # XMLファイルの先頭調整
-            xml_start = xml_data.find('<feed')
-            if xml_start != -1:
-                xml_data = xml_data[xml_start:]
-            
-            ns = {'atom': 'http://www.w3.org/2005/Atom'}
-            root = ET.fromstring(xml_data)
-            
-            url_list = []
-            for entry in root.findall('atom:entry', ns):
-                id_elem = entry.find('atom:id', ns)
-                if id_elem is not None and id_elem.text:
-                    url_list.append(id_elem.text)
-            
-            print(f"Found {len(url_list)} entry IDs")
-            return url_list
-            
-        except (FileNotFoundError, ET.ParseError) as e:
-            print(f"Error reading disaster.xml: {e}")
-            return []
-    
-    def get_disaster_info(self, url_list: List[str], output_json_path: Optional[str] = None) -> str:
-        """
-        複数XMLファイルから災害情報を取得・統合
-        
-        Args:
-            url_list: 処理するXMLファイルURLリスト
-            output_json_path: 出力JSONファイルパス（オプション）
-            
-        Returns:
-            統合された災害情報JSON文字列
-        """
-        all_area_mapping = defaultdict(list)
-        all_volcano_coords = defaultdict(list)
-        
-        # 各XMLファイルを順次処理
-        for url in url_list:
-            area_mapping, volcano_coords = self.xml_processor.process_xml_file(url)
-            
-            # エリア-災害種別マッピングの統合
-            for area_code, kind_names in area_mapping.items():
-                for kind_name in kind_names:
-                    if kind_name not in all_area_mapping[area_code]:
-                        all_area_mapping[area_code].append(kind_name)
-            
-            # 火山座標データの統合
-            for area_code, coordinates in volcano_coords.items():
-                for coordinate in coordinates:
-                    if coordinate not in all_volcano_coords[area_code]:
-                        all_volcano_coords[area_code].append(coordinate)
-        
-        # 最終データの構築
-        result = {
-            "area_kind_mapping": dict(all_area_mapping),
-            "volcano_coordinates": dict(all_volcano_coords)
-        }
-        
-        json_output = json.dumps(result, ensure_ascii=False, indent=2)
-        
-        # ファイル出力（オプション）
-        if output_json_path:
-            try:
-                with open(output_json_path, 'w', encoding='utf-8') as json_file:
-                    json_file.write(json_output)
-                print(f"JSON data saved to: {output_json_path}")
-            except Exception as e:
-                print(f"Error saving JSON file: {e}")
-        
-        return json_output
-    
-    def convert_disaster_keys_to_area_codes(self, disaster_data: Dict, area_codes_data: Dict, 
-                                          output_json_path: Optional[str] = None) -> Dict:
-        """
-        災害データのエリアコード変換・無効データ除去・時間統合
-        
-        Args:
-            disaster_data: 変換対象の災害データ
-            area_codes_data: エリアコード階層データ
-            output_json_path: 出力JSONファイルパス（オプション）
-            
-        Returns:
-            変換・統合済みの災害データ
-        """
-        if 'area_kind_mapping' not in disaster_data:
-            print("Warning: 'area_kind_mapping' key not found in disaster data")
-            return {}
-        
-        area_kind_mapping = disaster_data['area_kind_mapping']
-        volcano_coordinates = disaster_data.get('volcano_coordinates', {})
-        converted_mapping = defaultdict(list)
-        invalid_codes = []
-        
-        # 無効なエリアコードを特定
-        for disaster_key in area_kind_mapping.keys():
-            if not self.validator.is_valid_area_code(disaster_key, area_codes_data, volcano_coordinates):
-                invalid_codes.append(disaster_key)
-        
-        # 無効コードの報告
-        if invalid_codes:
-            print(f"\nDetected {len(invalid_codes)} invalid area codes: {invalid_codes}")
-        
-        # エリアコード変換処理
-        for disaster_key, disaster_values in area_kind_mapping.items():
-            # 無効なコードをスキップ（削除）
-            if disaster_key in invalid_codes:
-                print(f"Removing invalid area code: {disaster_key}")
-                continue
-            
-            # 子コードから親コードへの変換試行
-            found_area_code = self.validator.find_area_code_mapping(disaster_key, area_codes_data)
-            target_key = found_area_code if found_area_code else disaster_key
-            
-            # データの統合
-            for value in disaster_values:
-                if value not in converted_mapping[target_key]:
-                    converted_mapping[target_key].append(value)
-            
-            if not found_area_code:
-                print(f"No conversion found for: {disaster_key} (keeping original key)")
-        
-        if invalid_codes:
-            print(f"\nSuccessfully removed {len(invalid_codes)} invalid area codes from JSON data")
-        
-        # 時間範囲の統合処理
-        result = dict(converted_mapping)
-        consolidated_result = self.time_processor.consolidate_time_ranges(result)
-        
-        # ファイル出力（オプション）
-        if output_json_path:
-            try:
-                with open(output_json_path, 'w', encoding='utf-8') as json_file:
-                    json.dump(consolidated_result, json_file, ensure_ascii=False, indent=2)
-            except Exception as e:
-                print(f"Error saving converted JSON file: {e}")
-        
-        return consolidated_result
-    
-    @staticmethod
-    def convert_child_to_area(json_data: Dict) -> List[str]:
-        """
-        火山座標データからキーリストを取得
-        
-        Args:
-            json_data: 災害データJSON
-            
-        Returns:
-            火山コードのリスト
-        """
-        if 'volcano_coordinates' not in json_data:
-            print("Warning: 'volcano_coordinates' key not found in JSON data")
-            return []
-        return list(json_data['volcano_coordinates'].keys())
-    
-    @staticmethod
-    def parse_volcano_coordinates(coord_str: str) -> Tuple[Optional[float], Optional[float]]:
-        """
-        火山座標文字列を緯度経度に変換
-        
-        Args:
-            coord_str: 座標文字列 (例: "+2938.30+12942.83+796/")
-            
-        Returns:
-            (緯度, 経度)のタプル、解析失敗時は(None, None)
-        """
-        try:
-            # 座標文字列の形式: "+DDMM.MM+DDDMM.MM+標高/"
-            # 最後の「/」を除去
-            coord_str = coord_str.rstrip('/')
-            
-            # 正規表現で緯度、経度、標高を抽出
-            pattern = r'([+-]\d{4}\.\d{2})([+-]\d{5}\.\d{2})([+-]\d+)'
-            match = re.match(pattern, coord_str)
-            
-            if not match:
-                print(f"座標文字列の形式が不正です: {coord_str}")
-                return None, None
-            
-            lat_str, lon_str, alt_str = match.groups()
-            
-            # 緯度の変換 (DDMM.MM -> DD.DDDD)
-            lat_sign = 1 if lat_str[0] == '+' else -1
-            lat_abs = lat_str[1:]
-            lat_degrees = int(lat_abs[:2])
-            lat_minutes = float(lat_abs[2:])
-            latitude = lat_sign * (lat_degrees + lat_minutes / 60.0)
-            # 緯度を6桁の精度に丸める
-            latitude = round(latitude, 6)
-            
-            # 経度の変換 (DDDMM.MM -> DDD.DDDD)
-            lon_sign = 1 if lon_str[0] == '+' else -1
-            lon_abs = lon_str[1:]
-            lon_degrees = int(lon_abs[:3])
-            lon_minutes = float(lon_abs[3:])
-            longitude = lon_sign * (lon_degrees + lon_minutes / 60.0)
-            # 経度を6桁の精度に丸める
-            longitude = round(longitude, 6)
-            
-            return latitude, longitude
-            
-        except Exception as e:
-            print(f"座標解析エラー: {e}, 座標文字列: {coord_str}")
-            return None, None
-
-
-def main():
-    """
-    メイン処理関数
-    
-    処理フロー:
-    1. 災害XMLファイルリストの取得
-    2. 各XMLファイルからの災害情報抽出・統合
-    3. 火山座標の解決処理
-    4. エリアコードデータの読み込み
-    5. エリアコード変換・無効データ除去
-    6. 時間範囲統合
-    7. 結果ファイルの出力
-    """
-    try:
-        processor = DisasterDataProcessor()
-        
-        # Step 1: XMLファイルリストの取得
-        url_list = processor.get_disaster_xml_list()
-        if not url_list:
-            print("No URLs found. Exiting.")
-            return
-        
-        # Step 2: 災害情報の取得・統合
-        json_result = processor.get_disaster_info(url_list, 'wtp/json/disaster_data.json')
-        print("\n=== Disaster Info Processing Complete ===")
-        
-        # Step 3: 火山座標キーの取得
-        result_dict = json.loads(json_result)
-        volcano_keys = processor.convert_child_to_area(result_dict)
-        print(f"Volcano Coordinate Keys: {volcano_keys}")
-
-        ### volcano_keyの座標解決処理
-        
-        # Step 3.1: 火山座標の解決処理
-        location_client = LocationClient(debug=True)
-        volcano_locations = {}
-        
-        try:
-            for volcano_key in volcano_keys:
-                if volcano_key in result_dict.get('volcano_coordinates', {}):
-                    coord_str = result_dict['volcano_coordinates'][volcano_key][0]
-                    
-                    # 座標文字列を解析 (例: "+2938.30+12942.83+796/")
-                    latitude, longitude = processor.parse_volcano_coordinates(coord_str)
-                    if latitude and longitude:
-                        print(f"Resolving location for volcano {volcano_key}: lat={latitude}, lon={longitude}")
-                        
-                        # LocationClientで座標解決
-                        response = location_client.get_area_code_from_coordinates(
-                            latitude=latitude,
-                            longitude=longitude
-                        )
-                        
-                        if response:
-                            area_code = response
-                            volcano_locations[volcano_key] = {
-                                'latitude': latitude,
-                                'longitude': longitude,
-                                'area_code': area_code,
-                            }
-
-                            # 火山キーに関連する災害データを新しいエリアコードに移行
-                            if volcano_key in result_dict['area_kind_mapping'] and result_dict['area_kind_mapping'][volcano_key]:
-                                values = result_dict['area_kind_mapping'][volcano_key]
-                                
-                                # エリアコードキーが存在しない場合は作成
-                                if area_code not in result_dict['area_kind_mapping']:
-                                    result_dict['area_kind_mapping'][area_code] = []
-                                
-                                # データを移行（重複チェック付き）
-                                for value in values:
-                                    if value not in result_dict['area_kind_mapping'][area_code]:
-                                        result_dict['area_kind_mapping'][area_code].append(value)
-
-                                print(f"✓ Volcano {volcano_key} resolved to area code: {area_code}")
-                                print(f"  移行されたデータ: {len(values)}件")
-                            else:
-                                print(f"✓ Volcano {volcano_key} resolved to area code: {area_code} (データなし)")
-                            
-                        else:
-                            print(f"✗ Failed to resolve location for volcano {volcano_key}")
-                            volcano_locations[volcano_key] = {
-                                'latitude': latitude,
-                                'longitude': longitude,
-                                'area_code': None,
-                                'error': 'Location resolution failed'
-                            }
-                        
-                        # 火山データの削除（成功・失敗に関わらず）
-                        if volcano_key in result_dict['area_kind_mapping']:
-                            del result_dict['area_kind_mapping'][volcano_key]
-                        if volcano_key in result_dict['volcano_coordinates']:
-                            del result_dict['volcano_coordinates'][volcano_key]
-
-
-                    else:
-                        print(f"✗ Failed to parse coordinates for volcano {volcano_key}: {coord_str}")
-        finally:
-            location_client.close()
-        
-        print(f"\nVolcano Location Resolution Results: {json.dumps(volcano_locations, ensure_ascii=False, indent=2)}")
-        
-        # Step 4: エリアコードデータの読み込み
-        with open('wtp/json/area_codes.json', 'r', encoding='utf-8') as f:
-            area_codes_data = json.load(f)
-        
-<<<<<<< HEAD
-        with open('wtp/json/disaster_data.json', 'r', encoding='utf-8') as f:
-            disaster_data = json.load(f)
-
-        
-
-        
-=======
->>>>>>> 74aa9048
-        # Step 5: エリアコード変換・統合処理
-        converted_data = processor.convert_disaster_keys_to_area_codes(
-            result_dict, area_codes_data, 'wtp/json/disaster_data.json'
-        )
-        
-        # Step 6: 最終結果の保存（火山位置情報を追加）
-        updated_disaster_data = {
-            "area_kind_mapping": converted_data,
-            "volcano_coordinates": result_dict.get("volcano_coordinates", {}),
-        }
-        
-        with open('wtp/json/disaster_data.json', 'w', encoding='utf-8') as f:
-            json.dump(updated_disaster_data, f, ensure_ascii=False, indent=2)
-        
-        print("Processing completed successfully.")
-        
-    except Exception as e:
-        print(f"Error in main processing: {e}")
-
-
-if __name__ == "__main__":
-    main()
+"""
+災害情報処理システム
+
+このモジュールは気象庁のXMLデータから災害情報を取得し、
+エリアコードの変換と時間範囲の統合を行います。
+
+主な機能:
+- XMLデータの取得・解析
+- エリアコードの検証・変換
+- 時間範囲の統合
+- 無効データの除去
+"""
+
+"""
+    todo : 実行時、座標解決して災害情報を格納
+            656行目
+"""
+
+import re
+import sys
+import os
+# パスを追加して直接実行にも対応
+if __name__ == "__main__":
+    sys.path.insert(0, os.path.dirname(os.path.dirname(os.path.dirname(os.path.abspath(__file__)))))
+import requests
+from common.clients.location_client import LocationClient
+from typing import Optional, Dict, List, Tuple
+import xml.etree.ElementTree as ET
+import json
+from collections import defaultdict
+from datetime import datetime
+import re
+from common.packet import LocationRequest, LocationResponse
+from common.clients.utils.packet_id_generator import PacketIDGenerator12Bit
+
+class XMLProcessor:
+    """
+    XML処理専用クラス
+    
+    役割:
+    - 気象庁XMLデータの取得
+    - XML要素の解析・抽出
+    - 災害種別とエリアコードの抽出
+    - 火山座標データの抽出
+    - 各XMLセクション（Information、VolcanoInfo、AshInfo）の処理
+    
+    処理対象:
+    - Head/Information: 基本的な災害情報
+    - Body/VolcanoInfo: 火山情報と座標
+    - Body/AshInfo: 降灰予報の時間付き情報
+    """
+    
+    def __init__(self):
+        # XML名前空間の定義
+        self.ns = {
+            'jmx': 'http://xml.kishou.go.jp/jmaxml1/',
+            'ib': 'http://xml.kishou.go.jp/jmaxml1/informationBasis1/',
+            'body': 'http://xml.kishou.go.jp/jmaxml1/body/volcanology1/',
+            'jmx_eb': 'http://xml.kishou.go.jp/jmaxml1/elementBasis1/'
+        }
+    
+    def fetch_xml(self, url: str) -> Optional[str]:
+        """
+        指定URLからXMLデータを取得
+        
+        Args:
+            url: 取得するXMLのURL
+            
+        Returns:
+            XMLデータ（文字列）、エラー時はNone
+        """
+        try:
+            response = requests.get(url)
+            response.encoding = 'utf-8'
+            response.raise_for_status()
+            return response.text
+        except requests.RequestException as e:
+            print(f"Error fetching XML: {e}")
+            return None
+    
+    def extract_kind_and_code(self, item: ET.Element) -> Tuple[Optional[str], List[str]]:
+        """
+        Item要素から災害種別名とエリアコードを抽出
+        
+        Args:
+            item: XML Item要素
+            
+        Returns:
+            (災害種別名, エリアコードリスト)のタプル
+        """
+        # Kind内のNameを取得（災害種別名）
+        kind = item.find('ib:Kind', self.ns)
+        if kind is None:
+            kind = item.find('body:Kind', self.ns)
+        
+        kind_name = None
+        if kind is not None:
+            name_elem = kind.find('ib:Name', self.ns)
+            if name_elem is None:
+                name_elem = kind.find('body:Name', self.ns)
+            if name_elem is not None and name_elem.text:
+                kind_name = name_elem.text
+        
+        # Areas内のArea要素のCodeを取得（エリアコード）
+        areas = item.find('ib:Areas', self.ns)
+        if areas is None:
+            areas = item.find('body:Areas', self.ns)
+        
+        area_codes = []
+        if areas is not None:
+            area_elements = areas.findall('ib:Area', self.ns)
+            if not area_elements:
+                area_elements = areas.findall('body:Area', self.ns)
+            
+            for area in area_elements:
+                code_elem = area.find('ib:Code', self.ns)
+                if code_elem is None:
+                    code_elem = area.find('body:Code', self.ns)
+                if code_elem is not None and code_elem.text:
+                    area_codes.append(code_elem.text)
+        
+        return kind_name, area_codes
+    
+    def extract_volcano_coordinates(self, item: ET.Element) -> Dict[str, str]:
+        """
+        火山座標データを抽出
+        
+        Args:
+            item: XML Item要素
+            
+        Returns:
+            {火山コード: 座標データ}の辞書
+        """
+        coordinates = {}
+        areas = item.find('body:Areas', self.ns)
+        if areas is not None and areas.get('codeType') == "火山名":
+            for area in areas.findall('body:Area', self.ns):
+                code_elem = area.find('body:Code', self.ns)
+                coordinate_elem = area.find('body:Coordinate', self.ns)
+                if code_elem is not None and coordinate_elem is not None:
+                    if code_elem.text and coordinate_elem.text:
+                        coordinates[code_elem.text] = coordinate_elem.text
+        return coordinates
+    
+    def process_xml_file(self, url: str) -> Tuple[Dict[str, List[str]], Dict[str, List[str]]]:
+        """
+        単一XMLファイルの完全処理
+        
+        Args:
+            url: 処理するXMLファイルのURL
+            
+        Returns:
+            (エリア-災害種別マッピング, 火山座標データ)のタプル
+        """
+        xml_data = self.fetch_xml(url)
+        if xml_data is None:
+            return {}, {}
+        
+        # XMLファイルの先頭にある不要な文字列を除去
+        xml_start = xml_data.find('<Report')
+        if xml_start != -1:
+            xml_data = xml_data[xml_start:]
+        
+        try:
+            root = ET.fromstring(xml_data)
+        except ET.ParseError as e:
+            print(f"Error parsing XML from {url}: {e}")
+            return {}, {}
+        
+        area_kind_mapping = defaultdict(list)
+        volcano_coordinates = defaultdict(list)
+        
+        # 各セクションを順次処理
+        self._process_information_items(root, area_kind_mapping)
+        self._process_volcano_info_items(root, area_kind_mapping, volcano_coordinates)
+        self._process_ash_info_items(root, area_kind_mapping)
+        
+        return dict(area_kind_mapping), dict(volcano_coordinates)
+    
+    def _process_information_items(self, root: ET.Element, area_kind_mapping: defaultdict):
+        """Head/Information内のItem要素を処理"""
+        for information in root.findall('.//ib:Information', self.ns):
+            for item in information.findall('ib:Item', self.ns):
+                kind_name, area_codes = self.extract_kind_and_code(item)
+                if kind_name:
+                    for area_code in area_codes:
+                        if kind_name not in area_kind_mapping[area_code]:
+                            area_kind_mapping[area_code].append(kind_name)
+    
+    def _process_volcano_info_items(self, root: ET.Element, area_kind_mapping: defaultdict, volcano_coordinates: defaultdict):
+        """Body/VolcanoInfo内のItem要素を処理"""
+        for volcano_info in root.findall('.//body:VolcanoInfo', self.ns):
+            for item in volcano_info.findall('body:Item', self.ns):
+                kind_name, area_codes = self.extract_kind_and_code(item)
+                if kind_name:
+                    for area_code in area_codes:
+                        if kind_name not in area_kind_mapping[area_code]:
+                            area_kind_mapping[area_code].append(kind_name)
+                
+                # 火山座標データを取得
+                coords = self.extract_volcano_coordinates(item)
+                for area_code, coordinate in coords.items():
+                    if coordinate not in volcano_coordinates[area_code]:
+                        volcano_coordinates[area_code].append(coordinate)
+    
+    def _process_ash_info_items(self, root: ET.Element, area_kind_mapping: defaultdict):
+        """Body/AshInfo内のItem要素を処理（時間付き情報）"""
+        for ash_info in root.findall('.//body:AshInfo', self.ns):
+            start_time_elem = ash_info.find('body:StartTime', self.ns)
+            start_time = start_time_elem.text if start_time_elem is not None else ""
+            
+            for item in ash_info.findall('body:Item', self.ns):
+                kind_name, area_codes = self.extract_kind_and_code(item)
+                if kind_name:
+                    # 時間情報を付加した災害種別名を作成
+                    time_based_kind = f"{kind_name}_{start_time}" if start_time else kind_name
+                    for area_code in area_codes:
+                        if time_based_kind not in area_kind_mapping[area_code]:
+                            area_kind_mapping[area_code].append(time_based_kind)
+
+
+class TimeProcessor:
+    """
+    時間処理専用クラス
+    
+    役割:
+    - 災害種別名からの時間情報抽出
+    - 複数時間の範囲統合
+    - 時間フォーマットの変換
+    - 時間ベースのデータ統合
+    
+    処理パターン:
+    - 個別時間: "降灰_2025-06-01T12:00:00+09:00"
+    - 時間範囲: "降灰_2025/06/01-12:00から2025/06/01-15:00まで"
+    - 時間なし: "降灰予報（定時）"
+    """
+    
+    @staticmethod
+    def parse_time_from_kind_name(kind_name: str) -> Tuple[Optional[str], Optional[str]]:
+        """
+        災害種別名から基本名と時間情報を分離
+        
+        Args:
+            kind_name: 災害種別名（時間付きの可能性あり）
+            
+        Returns:
+            (基本災害名, 時間情報)のタプル、時間なしの場合は(None, None)
+        """
+        time_pattern = r'^(.+)_(\d{4}-\d{2}-\d{2}T\d{2}:\d{2}:\d{2}\+\d{2}:\d{2})$'
+        time_match = re.match(time_pattern, kind_name)
+        if time_match:
+            return time_match.group(1), time_match.group(2)
+        return None, None
+    
+    @staticmethod
+    def create_time_range(times: List[str]) -> str:
+        """
+        時間リストから統合された時間範囲文字列を作成
+        
+        Args:
+            times: ISO形式の時間文字列リスト
+            
+        Returns:
+            統合された時間範囲文字列
+        """
+        if len(times) == 1:
+            return times[0]
+        
+        try:
+            parsed_times = [datetime.fromisoformat(time_str) for time_str in times]
+            parsed_times.sort()
+            
+            earliest_str = parsed_times[0].strftime("%Y/%m/%d-%H:%M")
+            latest_str = parsed_times[-1].strftime("%Y/%m/%d-%H:%M")
+            
+            return f"{earliest_str}から{latest_str}まで"
+        except Exception:
+            return times[0]  # エラー時は最初の時間を返す
+    
+    @staticmethod
+    def consolidate_time_ranges(area_kind_mapping: Dict[str, List[str]]) -> Dict[str, List[str]]:
+        """
+        エリア別災害種別データの時間範囲統合
+        
+        Args:
+            area_kind_mapping: {エリアコード: [災害種別名リスト]}
+            
+        Returns:
+            時間統合済みの{エリアコード: [統合災害種別名リスト]}
+        """
+        consolidated_mapping = {}
+        
+        for area_code, kind_names in area_kind_mapping.items():
+            kind_groups = defaultdict(list)  # 災害種別ごとの時間グループ
+            non_time_kinds = []  # 時間情報なしの災害種別
+            
+            # 災害種別を時間付きと時間なしに分類
+            for kind_name in kind_names:
+                base_name, time_info = TimeProcessor.parse_time_from_kind_name(kind_name)
+                
+                if base_name and time_info:
+                    kind_groups[base_name].append(time_info)
+                else:
+                    non_time_kinds.append(kind_name)
+            
+            consolidated_kinds = []
+            time_based_kinds = set(kind_groups.keys())
+            
+            # 時間なしの災害種別を追加（重複回避）
+            for non_time_kind in non_time_kinds:
+                if non_time_kind not in time_based_kinds:
+                    consolidated_kinds.append(non_time_kind)
+            
+            # 時間付きの災害種別を統合処理
+            for base_name, time_list in kind_groups.items():
+                unique_times = list(set(time_list))  # 重複時間を除去
+                time_range = TimeProcessor.create_time_range(unique_times)
+                consolidated_kinds.append(f"{base_name}_{time_range}")
+            
+            consolidated_mapping[area_code] = consolidated_kinds
+        
+        return consolidated_mapping
+
+
+class AreaCodeValidator:
+    """
+    エリアコード検証・変換クラス
+    
+    役割:
+    - エリアコードの有効性検証
+    - 子コードから親コードへのマッピング
+    - 火山コードとエリアコードの統合検証
+    - 無効コードの特定
+    
+    検証対象:
+    - area_codes.json内の正式エリアコード
+    - volcano_coordinates内の火山コード
+    - 子コードから親コードへの変換
+    """
+    
+    @staticmethod
+    def is_valid_area_code(code: str, area_codes_data: Dict, volcano_coordinates: Dict) -> bool:
+        """
+        エリアコードの有効性を検証
+        
+        Args:
+            code: 検証対象のコード
+            area_codes_data: 正式エリアコードデータ
+            volcano_coordinates: 火山座標データ
+            
+        Returns:
+            有効な場合True、無効な場合False
+        """
+        # 火山座標に存在する場合は有効
+        if code in volcano_coordinates:
+            return True
+        
+        # area_codes_dataに存在するかチェック
+        for office_data in area_codes_data.values():
+            for area_code, children_codes in office_data.items():
+                if code == area_code or code in children_codes:
+                    return True
+        return False
+    
+    @staticmethod
+    def find_area_code_mapping(child_code: str, area_codes_data: Dict) -> Optional[str]:
+        """
+        子コードに対応する親エリアコードを検索
+        
+        Args:
+            child_code: 検索する子コード
+            area_codes_data: エリアコード階層データ
+            
+        Returns:
+            対応する親エリアコード、見つからない場合はNone
+        """
+        for office_data in area_codes_data.values():
+            for area_code, children_codes in office_data.items():
+                if child_code in children_codes:
+                    return area_code
+        return None
+
+
+class DisasterDataProcessor:
+    """
+    災害データ処理統合クラス（メインコントローラー）
+    
+    役割:
+    - 全体的な処理フローの制御
+    - 各専門クラスの連携調整
+    - ファイル入出力の管理
+    - エラーハンドリング
+    - データ変換・統合の統括
+    
+    処理フロー:
+    1. XMLファイルリストの取得
+    2. 各XMLファイルの処理・統合
+    3. エリアコードの検証・変換
+    4. 時間範囲の統合
+    5. 結果ファイルの出力
+    """
+    
+    def __init__(self):
+        # 各専門クラスのインスタンス化
+        self.xml_processor = XMLProcessor()
+        self.time_processor = TimeProcessor()
+        self.validator = AreaCodeValidator()
+    
+    def get_disaster_xml_list(self) -> List[str]:
+        """
+        disaster.xmlファイルからXMLファイルURLリストを取得
+        
+        Returns:
+            XMLファイルURLのリスト
+        """
+        try:
+            xml_data = xml_data = self.xml_processor.fetch_xml("https://www.data.jma.go.jp/developer/xml/feed/eqvol.xml")
+            
+            # XMLファイルの先頭調整
+            xml_start = xml_data.find('<feed')
+            if xml_start != -1:
+                xml_data = xml_data[xml_start:]
+            
+            ns = {'atom': 'http://www.w3.org/2005/Atom'}
+            root = ET.fromstring(xml_data)
+            
+            url_list = []
+            for entry in root.findall('atom:entry', ns):
+                id_elem = entry.find('atom:id', ns)
+                if id_elem is not None and id_elem.text:
+                    url_list.append(id_elem.text)
+            
+            print(f"Found {len(url_list)} entry IDs")
+            return url_list
+            
+        except (FileNotFoundError, ET.ParseError) as e:
+            print(f"Error reading disaster.xml: {e}")
+            return []
+    
+    def get_disaster_info(self, url_list: List[str], output_json_path: Optional[str] = None) -> str:
+        """
+        複数XMLファイルから災害情報を取得・統合
+        
+        Args:
+            url_list: 処理するXMLファイルURLリスト
+            output_json_path: 出力JSONファイルパス（オプション）
+            
+        Returns:
+            統合された災害情報JSON文字列
+        """
+        all_area_mapping = defaultdict(list)
+        all_volcano_coords = defaultdict(list)
+        
+        # 各XMLファイルを順次処理
+        for url in url_list:
+            area_mapping, volcano_coords = self.xml_processor.process_xml_file(url)
+            
+            # エリア-災害種別マッピングの統合
+            for area_code, kind_names in area_mapping.items():
+                for kind_name in kind_names:
+                    if kind_name not in all_area_mapping[area_code]:
+                        all_area_mapping[area_code].append(kind_name)
+            
+            # 火山座標データの統合
+            for area_code, coordinates in volcano_coords.items():
+                for coordinate in coordinates:
+                    if coordinate not in all_volcano_coords[area_code]:
+                        all_volcano_coords[area_code].append(coordinate)
+        
+        # 最終データの構築
+        result = {
+            "area_kind_mapping": dict(all_area_mapping),
+            "volcano_coordinates": dict(all_volcano_coords)
+        }
+        
+        json_output = json.dumps(result, ensure_ascii=False, indent=2)
+        
+        # ファイル出力（オプション）
+        if output_json_path:
+            try:
+                with open(output_json_path, 'w', encoding='utf-8') as json_file:
+                    json_file.write(json_output)
+                print(f"JSON data saved to: {output_json_path}")
+            except Exception as e:
+                print(f"Error saving JSON file: {e}")
+        
+        return json_output
+    
+    def convert_disaster_keys_to_area_codes(self, disaster_data: Dict, area_codes_data: Dict, 
+                                          output_json_path: Optional[str] = None) -> Dict:
+        """
+        災害データのエリアコード変換・無効データ除去・時間統合
+        
+        Args:
+            disaster_data: 変換対象の災害データ
+            area_codes_data: エリアコード階層データ
+            output_json_path: 出力JSONファイルパス（オプション）
+            
+        Returns:
+            変換・統合済みの災害データ
+        """
+        if 'area_kind_mapping' not in disaster_data:
+            print("Warning: 'area_kind_mapping' key not found in disaster data")
+            return {}
+        
+        area_kind_mapping = disaster_data['area_kind_mapping']
+        volcano_coordinates = disaster_data.get('volcano_coordinates', {})
+        converted_mapping = defaultdict(list)
+        invalid_codes = []
+        
+        # 無効なエリアコードを特定
+        for disaster_key in area_kind_mapping.keys():
+            if not self.validator.is_valid_area_code(disaster_key, area_codes_data, volcano_coordinates):
+                invalid_codes.append(disaster_key)
+        
+        # 無効コードの報告
+        if invalid_codes:
+            print(f"\nDetected {len(invalid_codes)} invalid area codes: {invalid_codes}")
+        
+        # エリアコード変換処理
+        for disaster_key, disaster_values in area_kind_mapping.items():
+            # 無効なコードをスキップ（削除）
+            if disaster_key in invalid_codes:
+                print(f"Removing invalid area code: {disaster_key}")
+                continue
+            
+            # 子コードから親コードへの変換試行
+            found_area_code = self.validator.find_area_code_mapping(disaster_key, area_codes_data)
+            target_key = found_area_code if found_area_code else disaster_key
+            
+            # データの統合
+            for value in disaster_values:
+                if value not in converted_mapping[target_key]:
+                    converted_mapping[target_key].append(value)
+            
+            if not found_area_code:
+                print(f"No conversion found for: {disaster_key} (keeping original key)")
+        
+        if invalid_codes:
+            print(f"\nSuccessfully removed {len(invalid_codes)} invalid area codes from JSON data")
+        
+        # 時間範囲の統合処理
+        result = dict(converted_mapping)
+        consolidated_result = self.time_processor.consolidate_time_ranges(result)
+        
+        # ファイル出力（オプション）
+        if output_json_path:
+            try:
+                with open(output_json_path, 'w', encoding='utf-8') as json_file:
+                    json.dump(consolidated_result, json_file, ensure_ascii=False, indent=2)
+            except Exception as e:
+                print(f"Error saving converted JSON file: {e}")
+        
+        return consolidated_result
+    
+    @staticmethod
+    def convert_child_to_area(json_data: Dict) -> List[str]:
+        """
+        火山座標データからキーリストを取得
+        
+        Args:
+            json_data: 災害データJSON
+            
+        Returns:
+            火山コードのリスト
+        """
+        if 'volcano_coordinates' not in json_data:
+            print("Warning: 'volcano_coordinates' key not found in JSON data")
+            return []
+        return list(json_data['volcano_coordinates'].keys())
+    
+    @staticmethod
+    def parse_volcano_coordinates(coord_str: str) -> Tuple[Optional[float], Optional[float]]:
+        """
+        火山座標文字列を緯度経度に変換
+        
+        Args:
+            coord_str: 座標文字列 (例: "+2938.30+12942.83+796/")
+            
+        Returns:
+            (緯度, 経度)のタプル、解析失敗時は(None, None)
+        """
+        try:
+            # 座標文字列の形式: "+DDMM.MM+DDDMM.MM+標高/"
+            # 最後の「/」を除去
+            coord_str = coord_str.rstrip('/')
+            
+            # 正規表現で緯度、経度、標高を抽出
+            pattern = r'([+-]\d{4}\.\d{2})([+-]\d{5}\.\d{2})([+-]\d+)'
+            match = re.match(pattern, coord_str)
+            
+            if not match:
+                print(f"座標文字列の形式が不正です: {coord_str}")
+                return None, None
+            
+            lat_str, lon_str, alt_str = match.groups()
+            
+            # 緯度の変換 (DDMM.MM -> DD.DDDD)
+            lat_sign = 1 if lat_str[0] == '+' else -1
+            lat_abs = lat_str[1:]
+            lat_degrees = int(lat_abs[:2])
+            lat_minutes = float(lat_abs[2:])
+            latitude = lat_sign * (lat_degrees + lat_minutes / 60.0)
+            # 緯度を6桁の精度に丸める
+            latitude = round(latitude, 6)
+            
+            # 経度の変換 (DDDMM.MM -> DDD.DDDD)
+            lon_sign = 1 if lon_str[0] == '+' else -1
+            lon_abs = lon_str[1:]
+            lon_degrees = int(lon_abs[:3])
+            lon_minutes = float(lon_abs[3:])
+            longitude = lon_sign * (lon_degrees + lon_minutes / 60.0)
+            # 経度を6桁の精度に丸める
+            longitude = round(longitude, 6)
+            
+            return latitude, longitude
+            
+        except Exception as e:
+            print(f"座標解析エラー: {e}, 座標文字列: {coord_str}")
+            return None, None
+
+
+def main():
+    """
+    メイン処理関数
+    
+    処理フロー:
+    1. 災害XMLファイルリストの取得
+    2. 各XMLファイルからの災害情報抽出・統合
+    3. 火山座標の解決処理
+    4. エリアコードデータの読み込み
+    5. エリアコード変換・無効データ除去
+    6. 時間範囲統合
+    7. 結果ファイルの出力
+    """
+    try:
+        processor = DisasterDataProcessor()
+        
+        # Step 1: XMLファイルリストの取得
+        url_list = processor.get_disaster_xml_list()
+        if not url_list:
+            print("No URLs found. Exiting.")
+            return
+        
+        # Step 2: 災害情報の取得・統合
+        json_result = processor.get_disaster_info(url_list, 'wtp/json/disaster_data.json')
+        print("\n=== Disaster Info Processing Complete ===")
+        
+        # Step 3: 火山座標キーの取得
+        result_dict = json.loads(json_result)
+        volcano_keys = processor.convert_child_to_area(result_dict)
+        print(f"Volcano Coordinate Keys: {volcano_keys}")
+
+        ### volcano_keyの座標解決処理
+        
+        # Step 3.1: 火山座標の解決処理
+        location_client = LocationClient(debug=True)
+        volcano_locations = {}
+        
+        try:
+            for volcano_key in volcano_keys:
+                if volcano_key in result_dict.get('volcano_coordinates', {}):
+                    coord_str = result_dict['volcano_coordinates'][volcano_key][0]
+                    
+                    # 座標文字列を解析 (例: "+2938.30+12942.83+796/")
+                    latitude, longitude = processor.parse_volcano_coordinates(coord_str)
+                    if latitude and longitude:
+                        print(f"Resolving location for volcano {volcano_key}: lat={latitude}, lon={longitude}")
+                        
+                        # LocationClientで座標解決
+                        response = location_client.get_area_code_from_coordinates(
+                            latitude=latitude,
+                            longitude=longitude
+                        )
+                        
+                        if response:
+                            area_code = response
+                            volcano_locations[volcano_key] = {
+                                'latitude': latitude,
+                                'longitude': longitude,
+                                'area_code': area_code,
+                            }
+
+                            # 火山キーに関連する災害データを新しいエリアコードに移行
+                            if volcano_key in result_dict['area_kind_mapping'] and result_dict['area_kind_mapping'][volcano_key]:
+                                values = result_dict['area_kind_mapping'][volcano_key]
+                                
+                                # エリアコードキーが存在しない場合は作成
+                                if area_code not in result_dict['area_kind_mapping']:
+                                    result_dict['area_kind_mapping'][area_code] = []
+                                
+                                # データを移行（重複チェック付き）
+                                for value in values:
+                                    if value not in result_dict['area_kind_mapping'][area_code]:
+                                        result_dict['area_kind_mapping'][area_code].append(value)
+
+                                print(f"✓ Volcano {volcano_key} resolved to area code: {area_code}")
+                                print(f"  移行されたデータ: {len(values)}件")
+                            else:
+                                print(f"✓ Volcano {volcano_key} resolved to area code: {area_code} (データなし)")
+                            
+                        else:
+                            print(f"✗ Failed to resolve location for volcano {volcano_key}")
+                            volcano_locations[volcano_key] = {
+                                'latitude': latitude,
+                                'longitude': longitude,
+                                'area_code': None,
+                                'error': 'Location resolution failed'
+                            }
+                        
+                        # 火山データの削除（成功・失敗に関わらず）
+                        if volcano_key in result_dict['area_kind_mapping']:
+                            del result_dict['area_kind_mapping'][volcano_key]
+                        if volcano_key in result_dict['volcano_coordinates']:
+                            del result_dict['volcano_coordinates'][volcano_key]
+
+
+                    else:
+                        print(f"✗ Failed to parse coordinates for volcano {volcano_key}: {coord_str}")
+        finally:
+            location_client.close()
+        
+        print(f"\nVolcano Location Resolution Results: {json.dumps(volcano_locations, ensure_ascii=False, indent=2)}")
+        
+        # Step 4: エリアコードデータの読み込み
+        with open('wtp/json/area_codes.json', 'r', encoding='utf-8') as f:
+            area_codes_data = json.load(f)
+        
+        # Step 5: エリアコード変換・統合処理
+        converted_data = processor.convert_disaster_keys_to_area_codes(
+            result_dict, area_codes_data, 'wtp/json/disaster_data.json'
+        )
+        
+        # Step 6: 最終結果の保存（火山位置情報を追加）
+        updated_disaster_data = {
+            "area_kind_mapping": converted_data,
+            "volcano_coordinates": result_dict.get("volcano_coordinates", {}),
+        }
+        
+        with open('wtp/json/disaster_data.json', 'w', encoding='utf-8') as f:
+            json.dump(updated_disaster_data, f, ensure_ascii=False, indent=2)
+        
+        print("Processing completed successfully.")
+        
+    except Exception as e:
+        print(f"Error in main processing: {e}")
+
+
+if __name__ == "__main__":
+    main()