--- conflicted
+++ resolved
@@ -105,21 +105,13 @@
                             result['temperature'] = temperatures
                     
                     # 降水確率
-<<<<<<< HEAD
-                    if pops_flag and 'precipitation_prob' in weather_data:
-                        precipitation_probs = weather_data['precipitation_prob']
-                        if isinstance(precipitation_probs, list) and len(precipitation_probs) > day:
-                            result['precipitation_prob'] = precipitation_probs[day]
-                        else:
-                            result['precipitation_prob'] = precipitation_probs
-=======
                     if pop_flag and 'precipitation_prob' in weather_data:
                         precipitation_prob = weather_data['precipitation_prob']
                         if isinstance(precipitation_prob, list) and len(precipitation_prob) > day:
                             result['precipitation_prob'] = precipitation_prob[day]
                         else:
                             result['precipitation_prob'] = precipitation_prob
->>>>>>> 9f1292d5
+                            result['precipitation_prob'] = precipitation_probs
                     
                     # 警報
                     if alert_flag and 'warnings' in weather_data:
