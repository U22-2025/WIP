"""
レスポンスパケット（統合版）
"""
from typing import Optional, Dict, Any, Union
from .exceptions import BitFieldError
from .format_base import FormatBase
from .extended_field import ExtendedField
from .bit_utils import extract_bits, extract_rest_bits


class Response(FormatBase):
    """
    レスポンスパケット
    
    基本フィールド:
    - 共通ヘッダー (Format クラスと同じ)
    
    固定長拡張フィールド:
    - weather_code (129-144bit, 16ビット):
        天気コード。0-65535の範囲で天気状態を表す。
        
    - temperature (145-152bit, 8ビット):
        気温。0-255の範囲で気温を表す。
        実際の気温は、この値から100を引いた値となる（-100℃～+155℃）。
        
<<<<<<< HEAD
    - pops (153-160bit, 8ビット):
        降水確率 (Probability of precipitation_prob)。
=======
    - pop (153-160bit, 8ビット):
        降水確率 (precipitation_prob)。
>>>>>>> 9f1292d5
        0-100の範囲でパーセント値を表す。
        
    可変長拡張フィールド (161bit-):
    - ex_field: 可変長の拡張データ
        - alert: 警報情報 (文字列のリスト)
        - disaster: 災害情報 (文字列のリスト)
        - latitude: 緯度 (数値)
        - longitude: 経度 (数値)
        - source: 送信元情報 (文字列)
    """
    
    # 固定長拡張フィールドの長さ定義
    FIXED_FIELD_LENGTH = {
        'weather_code': 16,  # 天気コード
        'temperature': 8,    # 気温
        'pop': 8,          # 降水確率
    }

    # 固定長拡張フィールドの開始位置を計算
    FIXED_FIELD_POSITION = {}
    _current_pos = 128  # 基本フィールドの後から開始
    for field, length in FIXED_FIELD_LENGTH.items():
        FIXED_FIELD_POSITION[field] = _current_pos
        _current_pos += length

    # 可変長拡張フィールドの開始位置
    VARIABLE_FIELD_START = _current_pos  # 161bit-

    # 固定長拡張フィールドの有効範囲
    FIXED_FIELD_RANGES = {
        'weather_code': (0, (1 << 16) - 1),  # 0-65535
        'temperature': (0, (1 << 8) - 1),    # 0-255 (-100℃～+155℃)
        'pop': (0, 100),                    # 0-100%
    }

    def __init__(
        self, 
        *,
        # 固定長拡張フィールド
        weather_code: int = 0,
        temperature: int = 0,
        pop: int = 0,
        # 可変長拡張フィールド
        ex_field: Optional[Union[Dict[str, Any], ExtendedField]] = None,
        # その他のパラメータ
        **kwargs
    ) -> None:
        """
        レスポンスパケットの初期化
        
        Args:
            weather_code: 天気コード (16ビット, 0-65535)
            temperature: 気温 (8ビット, -100℃～+155℃を0-255で表現)
            pop: 降水確率 (8ビット, 0-100%)
            ex_field: 拡張フィールド（辞書またはExtendedFieldオブジェクト）
            **kwargs: 基本フィールドのパラメータ
            
        Raises:
            BitFieldError: フィールド値が不正な場合
        """
        try:
            # チェックサム自動計算フラグ
            self._auto_checksum = True
            
            # 可変長拡張フィールドの初期化
            if isinstance(ex_field, dict):
                self._ex_field = ExtendedField(ex_field)
            elif isinstance(ex_field, ExtendedField):
                self._ex_field = ex_field
            else:
                self._ex_field = ExtendedField()
            
            # ビット列が提供された場合はそれを解析
            if 'bitstr' in kwargs:
                # 固定長拡張フィールドを初期化（from_bitsで上書きされる）
                self.weather_code = 0
                self.temperature = 0
                self.pop = 0
                
                # 親クラスの初期化（from_bitsが呼ばれる）
                super().__init__(**kwargs)
                # from_bitsから受け取った場合はチェックサムをそのまま保持
                return
                
            # 通常の初期化の場合
            # 固定長拡張フィールドの初期化
            self.weather_code = 0
            self.temperature = 0
            self.pop = 0
            
            # 親クラスの初期化
            super().__init__(**kwargs)
            
            # 引数で与えられた固定長拡張フィールドの値を設定・検証
            self._set_validated_extended_field('weather_code', weather_code)
            self._set_validated_extended_field('temperature', temperature)
            self._set_validated_extended_field('pop', pop)
            
            # 拡張フィールドの変更を監視してチェックサムを再計算
            self._ex_field.add_observer(self._on_ex_field_changed)
                
        except BitFieldError:
            raise
        except Exception as e:
            raise BitFieldError("レスポンスパケットの初期化中にエラー: {}".format(e))

    def _on_ex_field_changed(self) -> None:
        """拡張フィールドが変更されたときの処理"""
        if hasattr(self, '_auto_checksum') and self._auto_checksum and not getattr(self, '_in_from_bits', False):
            self._recalculate_checksum()

    @property
    def ex_field(self) -> ExtendedField:
        """拡張フィールドのプロパティ"""
        return self._ex_field
    
    @ex_field.setter
    def ex_field(self, value: Union[Dict[str, Any], ExtendedField]) -> None:
        """拡張フィールドの設定"""
        # 既存のオブザーバーを削除
        self._ex_field.remove_observer(self._on_ex_field_changed)
        
        # 新しい拡張フィールドを設定
        if isinstance(value, dict):
            self._ex_field = ExtendedField(value)
        elif isinstance(value, ExtendedField):
            self._ex_field = value
        else:
            self._ex_field = ExtendedField()
        
        # 新しいオブザーバーを追加
        self._ex_field.add_observer(self._on_ex_field_changed)
        
        # チェックサムを再計算（from_bits処理中でない場合）
        if not getattr(self, '_in_from_bits', False):
            self._on_ex_field_changed()

    def _set_validated_extended_field(self, field: str, value: int) -> None:
        """
        拡張フィールド値を検証して設定する
        
        Args:
            field: 設定するフィールド名
            value: 設定する値
            
        Raises:
            BitFieldError: 値が有効範囲外の場合
        """
        if field in self.FIXED_FIELD_RANGES:
            min_val, max_val = self.FIXED_FIELD_RANGES[field]
            if not (min_val <= value <= max_val):
                raise BitFieldError("フィールド '{}' の値 {} が有効範囲 {}～{} 外です".format(
                    field, value, min_val, max_val))
                
        setattr(self, field, value)

    def from_bits(self, bitstr: int) -> None:
        """
        ビット列からフィールドを設定する
        
        Args:
            bitstr: 解析するビット列
            
        Raises:
            BitFieldError: ビット列の解析中にエラーが発生した場合
        """
        try:
            # from_bits処理中フラグを設定
            self._in_from_bits = True
            # 親クラスのフィールドを設定
            super().from_bits(bitstr)
            
            # 固定長拡張フィールドを設定（直接設定してチェックサム再計算を避ける）
            for field, pos in self.FIXED_FIELD_POSITION.items():
                length = self.FIXED_FIELD_LENGTH[field]
                value = extract_bits(bitstr, pos, length)
                # 値をマスクして有効範囲内に収める
                if field == 'pop':
                    value &= 0xFF  # 8ビットマスク (0-255)
                elif field == 'temperature':
                    value &= 0xFF  # 8ビットマスク (0-255)
                elif field == 'weather_code':
                    value &= 0xFFFF  # 16ビットマスク (0-65535)
                # 直接設定（チェックサム再計算を避ける）
                object.__setattr__(self, field, value)
            
            # ex_flagが設定されていれば可変長拡張フィールドを解析
            if self.ex_flag == 1:
                ex_field_bits = extract_rest_bits(bitstr, self.VARIABLE_FIELD_START)
                if ex_field_bits:
                    # 総ビット長を計算（_total_bitsが設定されていれば使用）
                    ex_field_total_bits = getattr(self, '_total_bits', None)
                    if ex_field_total_bits:
                        ex_field_total_bits = ex_field_total_bits - self.VARIABLE_FIELD_START
                        self._ex_field = ExtendedField.from_bits(ex_field_bits, ex_field_total_bits)
                    else:
                        # _total_bitsが設定されていない場合はビット長から推定
                        self._ex_field = ExtendedField.from_bits(ex_field_bits)
                    
                    # オブザーバーを追加
                    self._ex_field.add_observer(self._on_ex_field_changed)
                
        except BitFieldError:
            raise
        except Exception as e:
            raise BitFieldError("ビット列の解析中にエラー: {}".format(e))
        finally:
            # from_bits処理中フラグをクリア
            self._in_from_bits = False

    def to_bits(self) -> int:
        """
        全フィールドをビット列に変換する
        
        Returns:
            ビット列表現
            
        Raises:
            BitFieldError: ビット列への変換中にエラーが発生した場合
        """
        try:
            # 親クラスのビット列を取得
            bitstr = super().to_bits()
            
            # 固定長拡張フィールドを設定
            for field, pos in self.FIXED_FIELD_POSITION.items():
                length = self.FIXED_FIELD_LENGTH[field]
                value = getattr(self, field)
                # 値の検証は_set_validated_extended_fieldで行われているため、
                # ここでは単純にビット操作のみを行う
                bitstr |= (value & ((1 << length) - 1)) << pos
                
            # ex_fieldを設定（ExtendedFieldオブジェクトのto_bitsメソッドを使用）
            if self.ex_flag == 1 and self._ex_field and self._ex_field.to_dict():
                ex_field_bits = self._ex_field.to_bits()
                bitstr |= ex_field_bits << self.VARIABLE_FIELD_START
            
            return bitstr
            
        except BitFieldError:
            raise
        except Exception as e:
            raise BitFieldError("拡張ビット列への変換中にエラー: {}".format(e))

    def to_bytes(self) -> bytes:
        """
        ビット列をバイト列に変換する
        
        基本フィールドと拡張フィールドを含むすべてのデータをバイト列に変換します。
        チェックサムを計算して格納します。
        
        Returns:
            バイト列表現
            
        Raises:
            BitFieldError: バイト列への変換中にエラーが発生した場合
        """
        try:
            # 一時的にチェックサムを0にしてビット列を取得
            original_checksum = self.checksum
            self.checksum = 0
            bitstr = self.to_bits()
            
            # 基本バイト数を計算（固定長拡張フィールドを含む最低バイト数）
            # 基本フィールド: 128ビット + 固定長拡張フィールド: 32ビット = 160ビット = 20バイト
            min_bytes_needed = (self.VARIABLE_FIELD_START + 7) // 8  # 161ビット = 21バイト
            num_bytes = max((bitstr.bit_length() + 7) // 8, min_bytes_needed)
            
            # 拡張フィールドのバイト数を計算
            if self.ex_flag == 1 and self._ex_field and self._ex_field.to_dict():
                ex_field_dict = self._ex_field.to_dict()
                # ヘッダー用のバイト数（各フィールドに16ビット = 2バイト）
                num_extended_records = 0
                for value in ex_field_dict.values():
                    if isinstance(value, list):
                        num_extended_records += len(value)
                    else:
                        num_extended_records += 1
                num_bytes += num_extended_records * 2
                
                # 各値のバイト数を計算
                for key, value in ex_field_dict.items():
                    if isinstance(value, list):
                        for item in value:
                            if isinstance(item, str):
                                num_bytes += len(item.encode('utf-8'))
                            elif key in ['latitude', 'longitude']:
                                num_bytes += 4  # 座標は4バイト固定
                    else:
                        if isinstance(value, str):
                            num_bytes += len(value.encode('utf-8'))
                        elif key in ['latitude', 'longitude']:
                            num_bytes += 4  # 座標は4バイト固定
                        elif isinstance(value, (int, float)):
                            val_bits = int(value)
                            num_bytes += (val_bits.bit_length() + 7) // 8 or 1
            
            # 必要なバイト数を計算
            required_bytes = (bitstr.bit_length() + 7) // 8
            
            # リトルエンディアンでバイト列に変換
            if required_bytes > 0:
                bytes_data = bitstr.to_bytes(required_bytes, byteorder='little')
            else:
                bytes_data = b''
            
            # 最低必要バイト数にパディング（右側を0で埋める）
            if len(bytes_data) < num_bytes:
                bytes_data = bytes_data + b'\x00' * (num_bytes - len(bytes_data))
            
            # チェックサムを計算して設定
            self.checksum = self.calc_checksum12(bytes_data)
            
            # 最終的なビット列を生成（チェックサムを含む）
            final_bitstr = self.to_bits()
            
            # 最終的なバイト列を生成
            final_required_bytes = (final_bitstr.bit_length() + 7) // 8
            if final_required_bytes > 0:
                final_bytes = final_bitstr.to_bytes(final_required_bytes, byteorder='little')
            else:
                final_bytes = b''
            
            # 最低必要バイト数にパディング
            if len(final_bytes) < num_bytes:
                final_bytes = final_bytes + b'\x00' * (num_bytes - len(final_bytes))
            
            return final_bytes
            
        except Exception as e:
            # エラー時は元のチェックサムを復元
            self.checksum = original_checksum
            raise BitFieldError("バイト列への変換中にエラー: {}".format(e))

    def as_dict(self) -> Dict[str, Any]:
        """
        全フィールドを辞書形式で返す
        
        Returns:
            フィールド名と値の辞書
        """
        result = super().as_dict()
        # 固定長拡張フィールドを追加
        for field in self.FIXED_FIELD_LENGTH:
            result[field] = getattr(self, field)
        # 可変長拡張フィールドを追加（ExtendedFieldオブジェクトを辞書形式で）
        result['ex_field'] = self._ex_field.to_dict()
        return result<|MERGE_RESOLUTION|>--- conflicted
+++ resolved
@@ -23,13 +23,8 @@
         気温。0-255の範囲で気温を表す。
         実際の気温は、この値から100を引いた値となる（-100℃～+155℃）。
         
-<<<<<<< HEAD
-    - pops (153-160bit, 8ビット):
-        降水確率 (Probability of precipitation_prob)。
-=======
     - pop (153-160bit, 8ビット):
         降水確率 (precipitation_prob)。
->>>>>>> 9f1292d5
         0-100の範囲でパーセント値を表す。
         
     可変長拡張フィールド (161bit-):
