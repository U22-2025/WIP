import asyncio
import logging
import os
from dataclasses import dataclass, asdict
from typing import Optional, Dict

from dotenv import load_dotenv

from WIPCommonPy.utils.log_config import LoggerConfig, UnifiedLogFormatter
from WIPCommonPy.clients.weather_client import WeatherClient
from WIPCommonPy.clients.location_client import LocationClient
from WIPCommonPy.clients.query_client import QueryClient
from WIPCommonPy.packet import LocationRequest, QueryRequest, QueryResponse

load_dotenv()


@dataclass
class ServerConfig:
    """Weather Server の接続設定"""

    host: str = os.getenv("WEATHER_SERVER_HOST", "localhost")
    port: int = int(os.getenv("WEATHER_SERVER_PORT", 4110))

    def update(self, host: str, port: Optional[int] = None) -> None:
        self.host = host
        if port is not None:
            self.port = port


@dataclass
class ClientState:
    """クライアントが保持する座標やエリアコード"""

    latitude: Optional[float] = None
    longitude: Optional[float] = None
    area_code: Optional[str | int] = None


class ClientAsync:
    """WeatherClient をラップした状態管理型非同期クライアント"""

    def __init__(
        self,
        host: Optional[str] = None,
        port: Optional[int] = None,
        *,
        server_config: Optional[ServerConfig] = None,
        debug: bool = False,
        latitude: Optional[float] = None,
        longitude: Optional[float] = None,
        area_code: Optional[str | int] = None,
    ) -> None:
        self.config = server_config or ServerConfig()
        if host is not None:
            self.config.host = host
        if port is not None:
            self.config.port = port
        self.debug = debug
        self.state = ClientState(latitude, longitude, area_code)

        self.logger = LoggerConfig.setup_client_logger(
            client_name="WIPClientAsync", debug=self.debug
        )

        # 非同期操作時の同時アクセスを防ぐためのロック
        self._lock = asyncio.Lock()

        if not 1 <= self.config.port <= 65535:
            raise ValueError("112: 無効なポート番号")

        try:
            self._weather_client = WeatherClient(
                host=self.config.host, port=self.config.port, debug=self.debug
            )
            self._location_client = LocationClient(debug=self.debug)
            self._query_client = QueryClient(debug=self.debug)
        except Exception as e:  # pragma: no cover
            raise RuntimeError(f"111: クライアント初期化失敗 - {e}") from e

        if self.debug:
            init_log = UnifiedLogFormatter.format_communication_log(
                server_name="WIPClientAsync",
                direction="connected to",
                remote_addr=self.config.host,
                remote_port=self.config.port,
                packet_size=0,
                packet_details={"Initial State": str(self.state)},
            )
            self.logger.debug(init_log)

    # ---------------------------------------------------------------
    # プロパティ
    # ---------------------------------------------------------------
    @property
    def latitude(self) -> Optional[float]:
        return self.state.latitude

    @latitude.setter
    def latitude(self, value: Optional[float]) -> None:
        self.state.latitude = value
        if self.debug:
            self.logger.debug(f"Latitude updated: {value}")

    @property
    def longitude(self) -> Optional[float]:
        return self.state.longitude

    @longitude.setter
    def longitude(self, value: Optional[float]) -> None:
        self.state.longitude = value
        if self.debug:
            self.logger.debug(f"Longitude updated: {value}")

    @property
    def area_code(self) -> Optional[str | int]:
        return self.state.area_code

    @area_code.setter
    def area_code(self, value: Optional[str | int]) -> None:
        self.state.area_code = value
        if self.debug:
            self.logger.debug(f"Area code updated: {value}")

    # ---------------------------------------------------------------
    # 公開メソッド
    # ---------------------------------------------------------------
    def set_coordinates(self, latitude: float, longitude: float) -> None:
        if not (-90 <= latitude <= 90) or not (-180 <= longitude <= 180):
            raise ValueError("120: 無効な座標値")
        self.state.latitude = latitude
        self.state.longitude = longitude
        if self.debug:
            self.logger.debug(f"Coordinates updated: ({latitude}, {longitude})")

    async def get_weather(
        self,
        weather: bool = True,
        temperature: bool = True,
        precipitation_prob: bool = True,
<<<<<<< HEAD
        wind: bool = False,
        landmarks: bool = False,
=======
        wind: bool = True,  # landmarks取得のためwindを常に有効化
>>>>>>> d1cb46f1
        alert: bool = False,
        disaster: bool = False,
        day: int = 0,
        *,
        proxy: bool = False,
    ) -> Optional[Dict]:
        if (
            self.state.latitude is None
            and self.state.longitude is None
            and self.state.area_code is None
        ):
            raise ValueError(
                "133: 必要なデータ未設定 - 座標またはエリアコードを設定してください"
            )

        if proxy:
            if self.state.area_code is not None:
                request = QueryRequest.create_query_request(
                    area_code=self.state.area_code,
                    packet_id=self._weather_client.PIDG.next_id(),
                    weather=weather,
                    temperature=temperature,
                    precipitation_prob=precipitation_prob,
<<<<<<< HEAD
                    landmarks=landmarks,
=======
                    wind=wind,
>>>>>>> d1cb46f1
                    alert=alert,
                    disaster=disaster,
                    day=day,
                    version=self._weather_client.VERSION,
                )
                async with self._lock:
                    result = await self._weather_client._execute_query_request_async(
                        request=request
                    )
            else:
                request = LocationRequest.create_coordinate_lookup(
                    latitude=self.state.latitude,
                    longitude=self.state.longitude,
                    packet_id=self._weather_client.PIDG.next_id(),
                    weather=weather,
                    temperature=temperature,
                    precipitation_prob=precipitation_prob,
<<<<<<< HEAD
                    landmarks=landmarks,
=======
                    wind=wind,
>>>>>>> d1cb46f1
                    alert=alert,
                    disaster=disaster,
                    day=day,
                    version=self._weather_client.VERSION,
                )
                async with self._lock:
                    result = await self._weather_client._execute_location_request_async(
                        request=request
                    )
        else:
            if self.state.area_code is not None:
                async with self._lock:
                    result = await self._query_client.get_weather_data_async(
                        area_code=self.state.area_code,
                        weather=weather,
                        temperature=temperature,
                        precipitation_prob=precipitation_prob,
                        wind=wind,
                        landmarks=landmarks,
                        alert=alert,
                        disaster=disaster,
                        day=day,
                    )
            else:
                async with self._lock:
                    loc_resp, _ = await self._location_client.get_location_data_async(
                        latitude=self.state.latitude,
                        longitude=self.state.longitude,
                        weather=weather,
                        temperature=temperature,
                        precipitation_prob=precipitation_prob,
                        wind=wind,
                        landmarks=landmarks,
                        alert=alert,
                        disaster=disaster,
                        day=day,
                    )
                if not loc_resp or not loc_resp.is_valid():
                    return None
                area_code = loc_resp.get_area_code()
                async with self._lock:
                    result = await self._query_client.get_weather_data_async(
                        area_code=area_code,
                        weather=weather,
                        temperature=temperature,
                        precipitation_prob=precipitation_prob,
                        wind=wind,
                        landmarks=landmarks,
                        alert=alert,
                        disaster=disaster,
                        day=day,
                    )

        if isinstance(result, dict) and result.get("type") == "error":
            return {"error_code": result["error_code"]}
        return result

    async def get_weather_by_coordinates(
        self,
        latitude: float,
        longitude: float,
        *,
        proxy: bool = False,
        landmarks: bool = False,
        **kwargs,
    ) -> Optional[Dict]:
        if proxy:
            request = LocationRequest.create_coordinate_lookup(
                latitude=latitude,
                longitude=longitude,
                packet_id=self._weather_client.PIDG.next_id(),
                version=self._weather_client.VERSION,
                landmarks=landmarks,
                **kwargs,
            )
            async with self._lock:
                return await self._weather_client._execute_location_request_async(
                    request=request
                )
        async with self._lock:
            loc_resp, _ = await self._location_client.get_location_data_async(
                latitude=latitude,
                longitude=longitude,
                landmarks=landmarks,
            )
        if not loc_resp or not loc_resp.is_valid():
            return None
        area_code = loc_resp.get_area_code()
        async with self._lock:
            return await self._query_client.get_weather_data_async(
                area_code=area_code,
                landmarks=landmarks,
                **kwargs,
            )

    async def get_weather_by_area_code(
        self,
        area_code: str | int,
        *,
        wind: bool = True,
        proxy: bool = False,
<<<<<<< HEAD
        landmarks: bool = False,
=======
        raw_packet: bool = False,
>>>>>>> d1cb46f1
        **kwargs,
    ) -> Optional[Dict | QueryResponse]:
        kwargs.setdefault("wind", wind)
        if proxy:
            request = QueryRequest.create_query_request(
                area_code=area_code,
                packet_id=self._weather_client.PIDG.next_id(),
                version=self._weather_client.VERSION,
                landmarks=landmarks,
                **kwargs,
            )
            async with self._lock:
                return await self._weather_client._execute_query_request_async(
                    request=request, raw_packet=raw_packet
                )
        async with self._lock:
            return await self._query_client.get_weather_data_async(
                area_code=area_code,
<<<<<<< HEAD
                landmarks=landmarks,
=======
                raw_packet=raw_packet,
>>>>>>> d1cb46f1
                **kwargs,
            )

    def get_state(self) -> Dict:
        return {
            **asdict(self.state),
            "host": self.config.host,
            "port": self.config.port,
        }

    def set_server(self, host: str, port: Optional[int] = None) -> None:
        self.config.update(host, port)
        self._weather_client.close()
        self._weather_client = WeatherClient(
            host=self.config.host, port=self.config.port, debug=self.debug
        )
        self._location_client.close()
        self._query_client.close()
        self._location_client = LocationClient(debug=self.debug)
        self._query_client = QueryClient(debug=self.debug)
        if self.debug:
            self.logger.debug(
                f"Server updated - New server: {self.config.host}:{self.config.port}"
            )

    # ---------------------------------------------------------------
    # コンテキストマネージャ対応
    # ---------------------------------------------------------------
    def close(self) -> None:
        self._weather_client.close()
        self._location_client.close()
        self._query_client.close()
        if self.debug:
            self.logger.debug("WIP Client closed")

    async def __aenter__(self) -> "ClientAsync":
        return self

    async def __aexit__(self, exc_type, exc, tb) -> None:
        self.close()<|MERGE_RESOLUTION|>--- conflicted
+++ resolved
@@ -138,12 +138,8 @@
         weather: bool = True,
         temperature: bool = True,
         precipitation_prob: bool = True,
-<<<<<<< HEAD
-        wind: bool = False,
+        wind: bool = True,  # landmarks取得のためwindを常に有効化
         landmarks: bool = False,
-=======
-        wind: bool = True,  # landmarks取得のためwindを常に有効化
->>>>>>> d1cb46f1
         alert: bool = False,
         disaster: bool = False,
         day: int = 0,
@@ -167,11 +163,8 @@
                     weather=weather,
                     temperature=temperature,
                     precipitation_prob=precipitation_prob,
-<<<<<<< HEAD
+                    wind=wind,
                     landmarks=landmarks,
-=======
-                    wind=wind,
->>>>>>> d1cb46f1
                     alert=alert,
                     disaster=disaster,
                     day=day,
@@ -189,11 +182,8 @@
                     weather=weather,
                     temperature=temperature,
                     precipitation_prob=precipitation_prob,
-<<<<<<< HEAD
+                    wind=wind,
                     landmarks=landmarks,
-=======
-                    wind=wind,
->>>>>>> d1cb46f1
                     alert=alert,
                     disaster=disaster,
                     day=day,
@@ -295,11 +285,8 @@
         *,
         wind: bool = True,
         proxy: bool = False,
-<<<<<<< HEAD
         landmarks: bool = False,
-=======
         raw_packet: bool = False,
->>>>>>> d1cb46f1
         **kwargs,
     ) -> Optional[Dict | QueryResponse]:
         kwargs.setdefault("wind", wind)
@@ -318,11 +305,8 @@
         async with self._lock:
             return await self._query_client.get_weather_data_async(
                 area_code=area_code,
-<<<<<<< HEAD
-                landmarks=landmarks,
-=======
+                landmarks=landmarks,
                 raw_packet=raw_packet,
->>>>>>> d1cb46f1
                 **kwargs,
             )
 
