--- conflicted
+++ resolved
@@ -1,5 +1,6 @@
 use crate::wip_common_rs::clients::utils::packet_id_generator::PacketIDGenerator12Bit;
 use crate::wip_common_rs::packet::types::query_packet::{QueryRequest, QueryResponse};
+use crate::wip_common_rs::packet::core::extended_field::FieldValue;
 use crate::wip_common_rs::utils::auth::WIPAuth;
 use std::env;
 use std::io;
@@ -183,15 +184,6 @@
     /// リクエストに認証設定を適用
     fn apply_auth_to_request(&self, request: &mut QueryRequest) {
         if self.auth_enabled && !self.auth_passphrase.is_empty() {
-<<<<<<< HEAD
-            // 認証が有効な場合、拡張フィールドにauth_hashを追加する実装が必要
-            // 現在のQueryRequestは拡張フィールドをサポートしていないため、
-            // 認証フラグだけを設定（将来の拡張のため）
-            if self.debug {
-                println!("Authentication enabled with passphrase");
-            }
-            // TODO: 拡張フィールドでauth_hashを実装
-=======
             let hash = WIPAuth::calculate_auth_hash(
                 request.packet_id,
                 request.timestamp,
@@ -204,16 +196,11 @@
 
         if self.response_auth_enabled {
             request.response_auth = true;
->>>>>>> 7031ebb0
         }
     }
 
     /// レスポンス認証を検証
     fn verify_response_auth(&self, response: &QueryResponse) -> bool {
-<<<<<<< HEAD
-        // レスポンス認証が無効な場合は常にtrue
-=======
->>>>>>> 7031ebb0
         if !self.response_auth_enabled {
             return true;
         }
@@ -224,17 +211,6 @@
             }
             return false;
         }
-<<<<<<< HEAD
-        
-        // Python実装と同様に、レスポンスが正常に受信できていればtrue
-        // 実際の認証検証は拡張フィールドのauth_hashで行う必要がある
-        if self.debug {
-            println!("Response received successfully, auth verification passed");
-        }
-        
-        // TODO: 拡張フィールドのauth_hashを検証する実装
-        true
-=======
 
         if !response.response_auth {
             if self.debug {
@@ -243,26 +219,30 @@
             return false;
         }
 
-        if let Some(ref hash) = response.auth_hash {
-            if WIPAuth::verify_auth_hash(
-                response.packet_id,
-                response.timestamp,
-                &self.auth_passphrase,
-                hash,
-            ) {
-                true
-            } else {
-                if self.debug {
-                    eprintln!("Response auth hash verification failed");
-                }
-                false
-            }
-        } else {
-            if self.debug {
-                eprintln!("Response auth hash missing");
-            }
-            false
-        }
->>>>>>> 7031ebb0
+        // 拡張フィールドからauth_hashを取得して検証
+        if let Some(ref ext_fields) = response.extended_fields {
+            if let Some(FieldValue::String(hex_hash)) = ext_fields.get("auth_hash") {
+                if let Ok(hash) = hex::decode(hex_hash) {
+                    if WIPAuth::verify_auth_hash(
+                        response.packet_id,
+                        response.timestamp,
+                        &self.auth_passphrase,
+                        &hash,
+                    ) {
+                        return true;
+                    } else {
+                        if self.debug {
+                            eprintln!("Response auth hash verification failed");
+                        }
+                        return false;
+                    }
+                }
+            }
+        }
+
+        if self.debug {
+            eprintln!("Response auth hash missing");
+        }
+        false
     }
 }