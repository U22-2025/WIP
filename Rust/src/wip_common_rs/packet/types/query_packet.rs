--- conflicted
+++ resolved
@@ -4,11 +4,7 @@
 use crate::wip_common_rs::packet::core::checksum::{calc_checksum12, verify_checksum12, embed_checksum12_at};
 use crate::wip_common_rs::packet::core::bit_utils::{bytes_to_u128_le, u128_to_bytes_le, PacketFields};
 use crate::wip_common_rs::packet::core::format_base::JsonPacketSpecLoader;
-<<<<<<< HEAD
-use crate::wip_common_rs::packet::core::extended_field::{unpack_ext_fields, FieldValue};
-=======
 use crate::wip_common_rs::packet::core::extended_field::{FieldValue, pack_ext_fields, unpack_ext_fields};
->>>>>>> 7031ebb0
 use once_cell::sync::Lazy;
 
 // JSON仕様からフィールド定義を構築（コンパイル時埋め込み）
@@ -252,14 +248,9 @@
     pub weather_code: Option<u16>,
     pub temperature: Option<i8>,
     pub precipitation: Option<u8>,
-<<<<<<< HEAD
-    pub alert: Option<Vec<String>>,
-    pub disaster: Option<Vec<String>>,
-=======
     pub timestamp: u64,
     pub response_auth: bool,
-    pub auth_hash: Option<Vec<u8>>,
->>>>>>> 7031ebb0
+    pub extended_fields: Option<HashMap<String, FieldValue>>,
 }
 
 impl QueryResponse {
@@ -274,7 +265,7 @@
             precipitation: None,
             timestamp: 0,
             response_auth: false,
-            auth_hash: None,
+            extended_fields: None,
         }
     }
 
@@ -289,7 +280,7 @@
             precipitation: Some(pop),
             timestamp: 0,
             response_auth: false,
-            auth_hash: None,
+            extended_fields: None,
         }
     }
 
@@ -331,43 +322,15 @@
         };
         let precipitation = if precip != 0 { Some(precip) } else { None };
 
-<<<<<<< HEAD
-        // 拡張フィールドの解析
-        let mut alert: Option<Vec<String>> = None;
-        let mut disaster: Option<Vec<String>> = None;
-        if data.len() > 20 {
-            let map = unpack_ext_fields(&data[20..]);
-            if let Some(FieldValue::String(s)) = map.get("alert") {
-                let v = s
-                    .split(',')
-                    .filter(|x| !x.is_empty())
-                    .map(|x| x.to_string())
-                    .collect::<Vec<_>>();
-                if !v.is_empty() {
-                    alert = Some(v);
-                }
+        // 拡張フィールドの処理
+        let extended_fields = if ex_flag && data.len() > 20 {
+            match unpack_ext_fields(&data[20..]) {
+                Ok(map) => Some(map),
+                Err(_) => None,
             }
-            if let Some(FieldValue::String(s)) = map.get("disaster") {
-                let v = s
-                    .split(',')
-                    .filter(|x| !x.is_empty())
-                    .map(|x| x.to_string())
-                    .collect::<Vec<_>>();
-                if !v.is_empty() {
-                    disaster = Some(v);
-=======
-        // 拡張フィールドからauth_hashを取得
-        let mut auth_hash = None;
-        if ex_flag && data.len() > 20 {
-            if let Ok(map) = unpack_ext_fields(&data[20..]) {
-                if let Some(FieldValue::String(s)) = map.get("auth_hash") {
-                    if let Ok(bytes) = hex::decode(s) {
-                        auth_hash = Some(bytes);
-                    }
->>>>>>> 7031ebb0
-                }
-            }
-        }
+        } else {
+            None
+        };
 
         Some(Self {
             version,
@@ -376,14 +339,9 @@
             weather_code,
             temperature,
             precipitation,
-<<<<<<< HEAD
-            alert,
-            disaster,
-=======
             timestamp,
             response_auth,
-            auth_hash,
->>>>>>> 7031ebb0
+            extended_fields,
         })
     }
 
@@ -400,7 +358,7 @@
             bits[21..22].store(self.precipitation.is_some() as u8);
             bits[22..23].store(0u8);
             bits[23..24].store(0u8);
-            let has_ext = self.auth_hash.is_some();
+            let has_ext = self.extended_fields.is_some();
             bits[24..25].store(has_ext as u8);
             bits[25..26].store(0u8);
             bits[26..27].store(self.response_auth as u8);
@@ -415,11 +373,8 @@
             bits[152..160].store(self.precipitation.unwrap_or(0));
         }
 
-        let mut packet = if let Some(hash) = &self.auth_hash {
-            let mut map = HashMap::new();
-            let hex_hash = hex::encode(hash);
-            map.insert("auth_hash".to_string(), FieldValue::String(hex_hash));
-            let ext = pack_ext_fields(&map);
+        let mut packet = if let Some(ref ext_fields) = self.extended_fields {
+            let ext = pack_ext_fields(ext_fields);
             let mut out = Vec::with_capacity(20 + ext.len());
             out.extend_from_slice(&fixed);
             out.extend_from_slice(&ext);
@@ -430,6 +385,52 @@
 
         embed_checksum12_at(&mut packet, 116, 12);
         packet
+    }
+
+    /// 拡張フィールドからalertを取得
+    pub fn get_alert(&self) -> Option<Vec<String>> {
+        if let Some(ref ext_fields) = self.extended_fields {
+            if let Some(FieldValue::String(s)) = ext_fields.get("alert") {
+                let v: Vec<String> = s
+                    .split(',')
+                    .filter(|x| !x.is_empty())
+                    .map(|x| x.to_string())
+                    .collect();
+                if !v.is_empty() {
+                    return Some(v);
+                }
+            }
+        }
+        None
+    }
+
+    /// 拡張フィールドからdisasterを取得
+    pub fn get_disaster(&self) -> Option<Vec<String>> {
+        if let Some(ref ext_fields) = self.extended_fields {
+            if let Some(FieldValue::String(s)) = ext_fields.get("disaster") {
+                let v: Vec<String> = s
+                    .split(',')
+                    .filter(|x| !x.is_empty())
+                    .map(|x| x.to_string())
+                    .collect();
+                if !v.is_empty() {
+                    return Some(v);
+                }
+            }
+        }
+        None
+    }
+
+    /// 拡張フィールドからauth_hashを取得
+    pub fn get_auth_hash(&self) -> Option<Vec<u8>> {
+        if let Some(ref ext_fields) = self.extended_fields {
+            if let Some(FieldValue::String(hex_str)) = ext_fields.get("auth_hash") {
+                if let Ok(bytes) = hex::decode(hex_str) {
+                    return Some(bytes);
+                }
+            }
+        }
+        None
     }
 }
 
