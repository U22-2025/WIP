use clap::{Parser, Subcommand};
<<<<<<< HEAD
use log::debug;
use std::{env, error::Error};
use wip_rust::wip_common_rs::clients::location_client::{LocationClient, LocationClientImpl};
use wip_rust::wip_common_rs::clients::weather_client::WeatherClient;
=======
use std::error::Error;
use wip_rust::wip_common_rs::client::WipClient;
>>>>>>> b86a5407

#[derive(Parser)]
#[command(name = "wip-weather")]
#[command(about = "WIP Weather Client - 気象データ取得ツール")]
#[command(version = "0.1.0")]
struct Cli {
    /// サーバーホスト
    #[arg(short = 'H', long, default_value = "127.0.0.1")]
    host: String,

    /// サーバーポート
    #[arg(short, long, default_value = "4111")]
    port: u16,

    /// デバッグモード
    #[arg(short, long)]
    debug: bool,

    /// 認証トークン
    #[arg(short, long)]
    auth_token: Option<String>,

    #[command(subcommand)]
    command: Commands,
}

#[derive(Subcommand)]
enum Commands {
    /// エリアコードから気象データを取得
    Get {
        /// エリアコード (例: 11000)
        area_code: u32,

        /// 天気コードを取得
        #[arg(short, long)]
        weather: bool,

        /// 気温を取得
        #[arg(short, long)]
        temperature: bool,

        /// 降水確率を取得
        #[arg(short = 'p', long)]
        precipitation: bool,

        /// 警報情報を取得
        #[arg(short = 'A', long)]
        alerts: bool,

        /// 災害情報を取得
        #[arg(short = 'D', long)]
        disaster: bool,

        /// 対象日 (0=今日, 1=明日, 2=明後日)
        #[arg(short = 'T', long, default_value = "0")]
        day: u8,
    },
    /// 座標から気象データを取得
    Coords {
        /// 緯度
        latitude: f64,

        /// 経度
        longitude: f64,

        /// 天気コードを取得
        #[arg(short, long)]
        weather: bool,

        /// 気温を取得
        #[arg(short, long)]
        temperature: bool,

        /// 降水確率を取得
        #[arg(short = 'p', long)]
        precipitation: bool,

        /// 警報情報を取得
        #[arg(short = 'A', long)]
        alerts: bool,

        /// 災害情報を取得
        #[arg(short = 'D', long)]
        disaster: bool,

        /// 対象日 (0=今日, 1=明日, 2=明後日)
        #[arg(short = 'T', long, default_value = "0")]
        day: u8,
    },
    /// 複数日の予報を取得
    Forecast {
        /// エリアコード
        area_code: u32,

        /// 予報日数 (1-7)
        #[arg(short = 'T', long, default_value = "3")]
        days: u8,
    },
}

fn weather_code_to_string(code: u16) -> &'static str {
    match code {
        100..=199 => "晴れ",
        200..=299 => "曇り",
        300..=399 => "雨",
        400..=499 => "雪",
        500..=599 => "霧",
        600..=699 => "雷",
        700..=799 => "強風",
        800..=899 => "台風",
        _ => "不明",
    }
}

fn print_weather_response(response: &wip_rust::wip_common_rs::packet::types::query_packet::QueryResponse) {
    println!("=== 気象データ ===");
    println!("エリアコード: {}", response.area_code);
    println!("パケットID: {}", response.packet_id);
    println!("バージョン: {}", response.version);

    if let Some(weather_code) = response.weather_code {
        println!("天気: {} (コード: {})", weather_code_to_string(weather_code), weather_code);
    }

    if let Some(temperature) = response.temperature {
        println!("気温: {}°C", temperature);
    }

    if let Some(precipitation) = response.precipitation {
        println!("降水確率: {}%", precipitation);
    }

    if let Some(alerts) = response.get_alert() {
        if !alerts.is_empty() {
            println!("警報: {}", alerts.join(", "));
        }
    }

    if let Some(disaster) = response.get_disaster() {
        if !disaster.is_empty() {
            println!("災害情報: {}", disaster.join(", "));
        }
    }
}

#[tokio::main]
async fn main() -> Result<(), Box<dyn Error>> {
    let cli = Cli::parse();

    if cli.debug {
        env_logger::init();
    }

    let mut client = WipClient::new(&cli.host, cli.port, 4109, cli.port, 4112, cli.debug).await?;

    if let Some(_token) = cli.auth_token {
        println!("⚠️ 認証トークン機能は現在実装中です");
    }

    match cli.command {
        Commands::Get {
            area_code,
            weather,
            temperature,
            precipitation,
            alerts,
            disaster,
            day,
        } => {
            println!("エリアコード {} の気象データを取得中...", area_code);
            client.set_area_code(area_code);
            match client.get_weather(weather, temperature, precipitation, alerts, disaster, day).await? {
                Some(response) => {
                    print_weather_response(&response);
                }
                None => {
                    println!("❌ レスポンスを取得できませんでした");
                }
            }
        }

        Commands::Coords {
            latitude,
            longitude,
            weather,
            temperature,
            precipitation,
            alerts,
            disaster,
            day,
        } => {
<<<<<<< HEAD
            // 座標から気象データを取得する場合は、位置解決サービスを使用する
            println!("座標 ({:.4}, {:.4}) から気象データを取得中...", latitude, longitude);
            println!("注意: この機能には位置解決サービスとの連携が必要です");

            let loc_host = env::var("LOCATION_SERVER_HOST").unwrap_or_else(|_| "127.0.0.1".to_string());
            let loc_port = env::var("LOCATION_SERVER_PORT")
                .ok()
                .and_then(|v| v.parse::<u16>().ok())
                .unwrap_or(4109);
            debug!("Location server: {}:{}", loc_host, loc_port);

            let loc_client = match LocationClientImpl::new(&loc_host, loc_port).await {
                Ok(c) => c,
                Err(e) => {
                    println!("❌ Locationクライアントの初期化に失敗しました: {}", e);
                    return Ok(());
                }
            };

            let area_code = match loc_client.resolve_coordinates(latitude, longitude).await {
                Ok(code) => {
                    debug!("Resolved area code: {}", code);
                    code
                }
                Err(e) => {
                    println!("❌ 座標の解決に失敗しました: {}", e);
                    return Ok(());
                }
            };

            println!("取得エリアコード: {}", area_code);

            match client.get_weather_simple(area_code, weather, temperature, precipitation, alerts, disaster, day)? {
=======
            println!("座標 ({:.4}, {:.4}) から気象データを取得中...", latitude, longitude);
            client.set_coordinates(latitude, longitude).await?;
            match client.get_weather(weather, temperature, precipitation, alerts, disaster, day).await? {
>>>>>>> b86a5407
                Some(response) => {
                    print_weather_response(&response);
                }
                None => {
                    println!("❌ レスポンスを取得できませんでした");
                }
            }
        }

        Commands::Forecast { area_code, days } => {
            println!("エリアコード {} の{}日間予報を取得中...", area_code, days);

            for day in 0..days.min(7) {
                let day_name = match day {
                    0 => "今日",
                    1 => "明日", 
                    2 => "明後日",
                    _ => &format!("{}日後", day),
                };

                println!("\n--- {} ---", day_name);

                client.set_area_code(area_code);
                match client.get_weather(true, true, true, false, false, day).await? {
                    Some(response) => {
                        if let Some(weather_code) = response.weather_code {
                            println!("天気: {}", weather_code_to_string(weather_code));
                        }
                        if let Some(temperature) = response.temperature {
                            println!("気温: {}°C", temperature);
                        }
                        if let Some(precipitation) = response.precipitation {
                            println!("降水確率: {}%", precipitation);
                        }
                    }
                    None => {
                        println!("データなし");
                    }
                }

                // サーバー負荷軽減のため少し待機
                tokio::time::sleep(tokio::time::Duration::from_millis(100)).await;
            }
        }
    }

    Ok(())
}<|MERGE_RESOLUTION|>--- conflicted
+++ resolved
@@ -1,13 +1,8 @@
 use clap::{Parser, Subcommand};
-<<<<<<< HEAD
 use log::debug;
 use std::{env, error::Error};
+use wip_rust::wip_common_rs::client::WipClient;
 use wip_rust::wip_common_rs::clients::location_client::{LocationClient, LocationClientImpl};
-use wip_rust::wip_common_rs::clients::weather_client::WeatherClient;
-=======
-use std::error::Error;
-use wip_rust::wip_common_rs::client::WipClient;
->>>>>>> b86a5407
 
 #[derive(Parser)]
 #[command(name = "wip-weather")]
@@ -199,7 +194,6 @@
             disaster,
             day,
         } => {
-<<<<<<< HEAD
             // 座標から気象データを取得する場合は、位置解決サービスを使用する
             println!("座標 ({:.4}, {:.4}) から気象データを取得中...", latitude, longitude);
             println!("注意: この機能には位置解決サービスとの連携が必要です");
@@ -231,13 +225,8 @@
             };
 
             println!("取得エリアコード: {}", area_code);
-
-            match client.get_weather_simple(area_code, weather, temperature, precipitation, alerts, disaster, day)? {
-=======
-            println!("座標 ({:.4}, {:.4}) から気象データを取得中...", latitude, longitude);
-            client.set_coordinates(latitude, longitude).await?;
+            client.set_area_code(area_code);
             match client.get_weather(weather, temperature, precipitation, alerts, disaster, day).await? {
->>>>>>> b86a5407
                 Some(response) => {
                     print_weather_response(&response);
                 }
