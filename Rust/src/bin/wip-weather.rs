--- conflicted
+++ resolved
@@ -1,13 +1,8 @@
 use clap::{Parser, Subcommand};
-<<<<<<< HEAD
 use log::debug;
 use std::{env, error::Error};
 use wip_rust::wip_common_rs::client::WipClient;
 use wip_rust::wip_common_rs::clients::location_client::{LocationClient, LocationClientImpl};
-=======
-use std::{env, error::Error};
-use wip_rust::wip_common_rs::clients::weather_client::WeatherClient;
->>>>>>> 713c0224
 
 #[derive(Parser)]
 #[command(name = "wip-weather")]
@@ -18,15 +13,9 @@
     #[arg(short = 'H', long)]
     host: Option<String>,
 
-<<<<<<< HEAD
-    /// サーバーポート (デフォルト: 4110)
-    #[arg(short, long, default_value = "4110")]
-    port: u16,
-=======
     /// サーバーポート
     #[arg(short, long)]
     port: Option<u16>,
->>>>>>> 713c0224
 
     /// デバッグモード
     #[arg(short, long)]
@@ -173,20 +162,16 @@
         env_logger::init();
     }
 
-<<<<<<< HEAD
-    let mut client = WipClient::new(&cli.host, cli.port, 4109, cli.port, 4112, cli.debug).await?;
-=======
     let env_host = env::var("WEATHER_SERVER_HOST").unwrap_or_else(|_| "127.0.0.1".to_string());
     let env_port = env::var("WEATHER_SERVER_PORT")
         .ok()
         .and_then(|p| p.parse().ok())
-        .unwrap_or(4111);
+        .unwrap_or(4110);
 
     let host = cli.host.unwrap_or(env_host);
     let port = cli.port.unwrap_or(env_port);
 
-    let mut client = WeatherClient::new(&host, port, cli.debug)?;
->>>>>>> 713c0224
+    let mut client = WipClient::new(&host, port, 4109, port, 4112, cli.debug).await?;
 
     if let Some(_token) = cli.auth_token {
         println!("⚠️ 認証トークン機能は現在実装中です");
@@ -203,21 +188,8 @@
             day,
         } => {
             println!("エリアコード {} の気象データを取得中...", area_code);
-<<<<<<< HEAD
             client.set_area_code(area_code);
             match client.get_weather(weather, temperature, precipitation, alerts, disaster, day).await? {
-=======
-
-            match client.get_weather_simple(
-                area_code,
-                weather,
-                temperature,
-                precipitation,
-                alerts,
-                disaster,
-                day,
-            )? {
->>>>>>> 713c0224
                 Some(response) => {
                     print_weather_response(&response);
                 }
@@ -237,16 +209,8 @@
             disaster,
             day,
         } => {
-<<<<<<< HEAD
             // 座標から気象データを取得する場合は、位置解決サービスを使用する
             println!("座標 ({:.4}, {:.4}) から気象データを取得中...", latitude, longitude);
-=======
-            // 座標から気象データを取得する場合は、まず座標をLocationRequestで送信する必要がある
-            println!(
-                "座標 ({:.4}, {:.4}) から気象データを取得中...",
-                latitude, longitude
-            );
->>>>>>> 713c0224
             println!("注意: この機能には位置解決サービスとの連携が必要です");
 
             let loc_host = env::var("LOCATION_SERVER_HOST").unwrap_or_else(|_| "127.0.0.1".to_string());
@@ -264,7 +228,6 @@
                 }
             };
 
-<<<<<<< HEAD
             let area_code = match loc_client.resolve_coordinates(latitude, longitude).await {
                 Ok(code) => {
                     debug!("Resolved area code: {}", code);
@@ -279,17 +242,6 @@
             println!("取得エリアコード: {}", area_code);
             client.set_area_code(area_code);
             match client.get_weather(weather, temperature, precipitation, alerts, disaster, day).await? {
-=======
-            match client.get_weather_simple(
-                estimated_area_code,
-                weather,
-                temperature,
-                precipitation,
-                alerts,
-                disaster,
-                day,
-            )? {
->>>>>>> 713c0224
                 Some(response) => {
                     print_weather_response(&response);
                 }
