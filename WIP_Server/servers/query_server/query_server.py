"""
気象データサーバー - リファクタリング版
基底クラスを継承した実装
"""


import sys
import os
from pathlib import Path
from datetime import datetime
import schedule
import threading
import time
import traceback

# パスを追加して直接実行にも対応
if __name__ == "__main__":
    sys.path.insert(0, os.path.dirname(os.path.dirname(os.path.dirname(os.path.abspath(__file__)))))


# モジュールとして使用される場合
from ..base_server import BaseServer
from .modules.weather_data_manager import WeatherDataManager
from .modules.response_builder import ResponseBuilder
from .modules.debug_helper import DebugHelper, PerformanceTimer
from .modules.weather_constants import ThreadConstants
from common.packet import Request, Response, BitFieldError, QueryRequest, QueryResponse
from common.utils.config_loader import ConfigLoader
from common.packet import ErrorResponse
from WIP_Server.scripts.update_weather_data import update_redis_weather_data


class QueryServer(BaseServer):
    """気象データサーバーのメインクラス（基底クラス継承版）"""
    
    def __init__(self, host=None, port=None, debug=None, max_workers=None):
        """
        初期化
        
        Args:
            host: サーバーホスト（Noneの場合は設定ファイルから取得）
            port: サーバーポート（Noneの場合は設定ファイルから取得）
            debug: デバッグモード（Noneの場合は設定ファイルから取得）
            max_workers: ワーカー数（Noneの場合は設定ファイルから取得）
        """
        # 設定ファイルを読み込む
        config_path = Path(__file__).parent / 'config.ini'
        self.config = ConfigLoader(config_path)
        
        # サーバー設定を取得（引数優先、なければ設定ファイル、なければデフォルト）
        if host is None:
            host = self.config.get('server', 'host', '0.0.0.0')
        if port is None:
            port = self.config.getint('server', 'port', 4111)
        if debug is None:
            debug_str = self.config.get('server', 'debug', 'false')
            debug = debug_str.lower() == 'true'
        if max_workers is None:
            max_workers = self.config.getint('server', 'max_workers', ThreadConstants.DEFAULT_MAX_WORKERS)
        
        # 基底クラスの初期化
        super().__init__(host, port, debug, max_workers)
        
        # サーバー名を設定
        self.server_name = "QueryServer"
        
        # プロトコルバージョンを設定から取得
        self.version = self.config.getint('system', 'protocol_version', 1)
        
        # 各コンポーネントの初期化
        self._setup_components()
        
        # スキップエリアリストを初期化
        self.skip_area = []

        # スケジューラーを開始
        self._setup_scheduler()

        if self.debug:
            print(f"\n[{self.server_name}] 設定:")
            print(f"  Server: {host}:{port}")
            print(f"  Protocol Version: {self.version}")
            print(f"  Max Workers: {max_workers}")
    
    def _setup_components(self):
        """各コンポーネントを初期化"""
        # デバッグヘルパー
        self.debug_helper = DebugHelper(self.debug)
        
        # 気象データマネージャー（設定情報を渡す）
        weather_config = {
            'redis_host': self.config.get('redis', 'host', 'localhost'),
            'redis_port': self.config.getint('redis', 'port', 6379),
            'redis_db': self.config.getint('redis', 'db', 0),
            'weather_output_file': self.config.get('database', 'weather_output_file', 'wip/resources/test.json'),
            'debug': self.debug,
            'max_workers': self.max_workers,
            'version': self.version
        }
        self.weather_manager = WeatherDataManager(weather_config)
        
        # レスポンスビルダー
        response_config = {
            'debug': self.debug,
            'version': self.version
        }
        self.response_builder = ResponseBuilder(response_config)
    
    def parse_request(self, data):
        """
        リクエストデータをパース
        
        Args:
            data: 受信したバイナリデータ
            
        Returns:
            Request: パースされたリクエスト
        """
        return QueryRequest.from_bytes(data)
    
    def validate_request(self, request):
        """
        リクエストの妥当性をチェック
        
        Args:
            request: リクエストオブジェクト
            
        Returns:
            tuple: (is_valid, error_message)
        """
<<<<<<< HEAD
=======
        # 認証チェック（認証が有効な場合）
        if self.auth_enabled:
            # リクエストに認証機能を設定
            request.enable_auth(self.auth_passphrase)
            
            # 認証ハッシュを検証
            if not request.verify_auth_from_extended_field():
                print(f"[{self.server_name}] Auth: ✗")
                return False, "403", "認証に失敗しました"
            
            print(f"[{self.server_name}] Auth: ✓")
        else:
            print(f"[{self.server_name}] Auth: disabled")
        
>>>>>>> 6dd57120
        # バージョンのチェック
        if request.version != self.version:
            return False, "403", f"バージョンが不正です (expected: {self.version}, got: {request.version})"
        
        # タイプのチェック
        if request.type != 2:
            return False, "400", f"不正なパケットタイプ: {request.type}"
        
        # 地域コードのチェック
        if not request.area_code or request.area_code == "000000":
            return False, "402", "エリアコードが未設定"
        
        # フラグのチェック（少なくとも1つは必要）
        if not any([request.weather_flag, request.temperature_flag, 
                   request.pop_flag, request.alert_flag, request.disaster_flag]):
            return False, "400", "不正なパケット"
        
        return True, None, None
    
    def create_response(self, request):
        """
        レスポンスを作成
        
        Args:
            request: リクエストオブジェクト
            
        Returns:
            レスポンスのバイナリデータ
        """
        # リクエストのバリデーション
        is_valid, error_code, error_msg = self.validate_request(request)
        if not is_valid:
            # ErrorResponseを作成して返す
            error_response = ErrorResponse(
                version=self.version,
                packet_id=request.packet_id,
                error_code=error_code,
                timestamp=int(datetime.now().timestamp())
            )
            if self.debug:
                print(f"{error_code}: [{self.server_name}] エラーレスポンスを生成: {error_code}")
            return error_response.to_bytes()

        try:
            # デバッグ：リクエストの状態を確認
            if self.debug:
                print(f"\n[{self.server_name}] リクエストに対するレスポンスを作成中:")
                print(f"  Area code: {request.area_code}")
                print(f"  ex_flag: {request.ex_flag}")
                print(f"  Source info: {request.get_source_info()}")
                coords = request.get_coordinates() if hasattr(request, 'get_coordinates') else None
                print(f"  Coordinates: {coords}")
            
            # 気象データを取得
            weather_data = self.weather_manager.get_weather_data(
                area_code=request.area_code,
                weather_flag=request.weather_flag,
                temperature_flag=request.temperature_flag,
                pop_flag=request.pop_flag,
                alert_flag=request.alert_flag,
                disaster_flag=request.disaster_flag,
                day=request.day
            )
            
            # QueryResponseクラスのcreate_query_responseメソッドを使用
            response = QueryResponse.create_query_response(
                request=request,
                weather_data=weather_data,
                version=self.version
            )
            
            # 座標情報がある場合は拡張フィールドに追加
            if hasattr(request, 'get_coordinates'):
                coords = request.get_coordinates()
                if coords and coords[0] is not None and coords[1] is not None:
                    lat, long = coords
                    if hasattr(response, 'ex_field') and response.ex_field:
                        response.ex_field.latitude = lat
                        response.ex_field.longitude = long
                        response.ex_flag = 1
                        if self.debug:
                            print(f"[{self.server_name}] 座標をレスポンスに追加しました: {lat},{long}")
        except Exception as e:
            # 内部エラー発生時は500エラーを返す
            error_response = ErrorResponse(
                version=self.version,
                packet_id=request.packet_id,
                error_code="520",
                timestamp=int(datetime.now().timestamp())
            )
            if self.debug:
                print(f"520: [{self.server_name}] エラーレスポンスを生成: {error_code}")
            return error_response.to_bytes()
        
        # 最終確認
        if self.debug:
            print(f"[{self.server_name}] 最終レスポンス状態:")
            print(f"  ex_flag: {response.ex_flag}")
            print(f"  Source info: {response.get_source_info()}")
            if hasattr(response, 'ex_field') and response.ex_field:
                print(f"  ex_field: {response.ex_field.to_dict() if hasattr(response.ex_field, 'to_dict') else response.ex_field}")
        
        return response.to_bytes()
    
    def _debug_print_request(self, data, parsed):
        """リクエストのデバッグ情報を出力（オーバーライド）"""
        if not self.debug:
            return
            
        print(f"\n[{self.server_name}] === 受信リクエストパケット ===")
        print(f"Total Length: {len(data)} bytes")
        print("\nHeader:")
        print(f"Version: {parsed.version}")
        print(f"Type: {parsed.type}")
        print(f"Area Code: {parsed.area_code}")
        print(f"Day: {parsed.day}")
        print("\nFlags:")
        print(f"Weather: {parsed.weather_flag}")
        print(f"Temperature: {parsed.temperature_flag}")
        print(f"pop: {parsed.pop_flag}")
        print(f"Alert: {parsed.alert_flag}")
        print(f"Disaster: {parsed.disaster_flag}")
        print(f"Extended Field Flag: {parsed.ex_flag}")
        
        # ex_fieldの詳細を表示
        if hasattr(parsed, 'ex_field'):
            print(f"\nExtended Field content: {parsed.ex_field}")
            if hasattr(parsed.ex_field, 'source') and parsed.ex_field.source:
                print(f"  Source: {parsed.ex_field.source[0]}:{parsed.ex_field.source[1]}")
        else:
            print("\nパースされたリクエストに ex_field 属性がありません！")
        
        print("\nRaw Packet:")
        print(self._hex_dump(data))
        print("===========================\n")
    
    def _debug_print_response(self, response, request=None):
        """レスポンスのデバッグ情報を出力（オーバーライド）"""
        if not self.debug:
            return
            
        print(f"\n[{self.server_name}] === 送信レスポンスパケット ===")
        print(f"Total Length: {len(response)} bytes")
        
        # レスポンスオブジェクトの詳細情報を表示
        try:
            resp_obj = QueryResponse.from_bytes(response)
            print("\nResponse Data:")
            if resp_obj.weather_flag:
                print(f"Weather Code: {resp_obj.weather_code}")
            if resp_obj.temperature_flag:
                actual_temp = resp_obj.temperature - 100
                print(f"Temperature: {resp_obj.temperature} ({actual_temp}℃)")
            if resp_obj.pop_flag:
                print(f"precipitation_prob: {resp_obj.pop}%")
            if hasattr(resp_obj, 'ex_field') and resp_obj.ex_field:
                print(f"Extended Fields: {resp_obj.ex_field}")
                if hasattr(resp_obj.ex_field, 'source') and resp_obj.ex_field.source:
                    print(f"  Source: {resp_obj.ex_field.source[0]}:{resp_obj.ex_field.source[1]}")
        except:
            pass
        
        print("\nRaw Packet:")
        print(self._hex_dump(response))
        print("============================\n")
    
    def _cleanup(self):
        """派生クラス固有のクリーンアップ処理（オーバーライド）"""
        # WeatherDataManagerのクリーンアップ
        if hasattr(self, 'weather_manager'):
            self.weather_manager.close()

    def _setup_scheduler(self):
        """
        気象データ更新のスケジューラーを開始
        """
        update_times_str = self.config.get('schedule', 'weather_update_time', '03:00')
        update_times = [t.strip() for t in update_times_str.split(',')]
        
        if self.debug:
            print(f"[{self.server_name}] 気象データ更新を毎日 {', '.join(update_times)} にスケジュールします。")
        
        for update_time in update_times:
            schedule.every().day.at(update_time).do(self._update_weather_data_scheduled)
        
        # configからskip_areaの確認と更新間隔を取得
        skip_area_interval = self.config.getint('schedule', 'skip_area_check_interval_minutes', 10)
        if self.debug:
            print(f"[{self.server_name}] skip_areaの確認と更新を {skip_area_interval} 分ごとにスケジュールします。")
        schedule.every(skip_area_interval).minutes.do(self._check_and_update_skip_area_scheduled)

        # スケジュールを実行するスレッドを開始
        def run_scheduler():
            while True:
                schedule.run_pending()
                time.sleep(30) # 30秒ごとにチェック

        scheduler_thread = threading.Thread(target=run_scheduler, daemon=True)
        scheduler_thread.start()

    def _update_weather_data_scheduled(self):
        """
        スケジュールされた気象データ更新処理
        """
        if self.debug:
            print(f"[{self.server_name}] スケジュールされた気象データ更新を実行中...")
        try:
            # WIP_Server/scripts/update_weather_data.py の関数を呼び出す
            self.skip_area = update_redis_weather_data(debug=self.debug)
            if self.debug:
                print(f"[{self.server_name}] 気象データ更新完了。{len(self.skip_area)} エリアがスキップされました。")
        except Exception as e:
            print(f"[{self.server_name}] 気象データ更新エラー: {e}")
            if self.debug:
                traceback.print_exc()

    def _check_and_update_skip_area_scheduled(self):
        """
        スケジュールされたskip_areaの確認と更新処理
        """
        if self.debug:
            print(f"[{self.server_name}] スケジュールされたskip_areaの確認と更新を実行中...")
        
        if self.skip_area:
            if self.debug:
                print(f"[{self.server_name}] skip_areaに地域コードが存在します: {self.skip_area}")
                print(f"[{self.server_name}] update_redis_weather_dataをskip_areaを引数に実行します。")
            try:
                # skip_areaを引数としてupdate_redis_weather_dataを呼び出す
                updated_skip_area = update_redis_weather_data(debug=self.debug, area_codes=self.skip_area)
                self.skip_area = updated_skip_area
                if self.debug:
                    print(f"[{self.server_name}] skip_areaの更新完了。現在のskip_area: {self.skip_area}")
            except Exception as e:
                print(f"[{self.server_name}] skip_area更新エラー: {e}")
                if self.debug:
                    traceback.print_exc()
        else:
            if self.debug:
                print(f"[{self.server_name}] skip_areaは空です。更新はスキップされます。")


if __name__ == "__main__":
    # 設定ファイルから読み込んで起動
    server = QueryServer()
    server.run()<|MERGE_RESOLUTION|>--- conflicted
+++ resolved
@@ -128,8 +128,6 @@
         Returns:
             tuple: (is_valid, error_message)
         """
-<<<<<<< HEAD
-=======
         # 認証チェック（認証が有効な場合）
         if self.auth_enabled:
             # リクエストに認証機能を設定
@@ -144,7 +142,6 @@
         else:
             print(f"[{self.server_name}] Auth: disabled")
         
->>>>>>> 6dd57120
         # バージョンのチェック
         if request.version != self.version:
             return False, "403", f"バージョンが不正です (expected: {self.version}, got: {request.version})"
