--- conflicted
+++ resolved
@@ -177,11 +177,7 @@
                 error_response = ErrorResponse(
                     version=self.version,
                     packet_id=request.packet_id,
-<<<<<<< HEAD
-                    error_code= error_code,
-=======
                     error_code=error_code,
->>>>>>> 391013e4
                     timestamp=int(datetime.now().timestamp())
                 )
                 dest = None
@@ -632,11 +628,7 @@
             error_response = ErrorResponse(
                 version=self.version,
                 packet_id=response.packet_id,
-<<<<<<< HEAD
-                error_code= 107,
-=======
                 error_code=107,
->>>>>>> 391013e4
                 timestamp=int(datetime.now().timestamp())
             )
             error_response.ex_field.source = (source_ip, source_port)
