--- conflicted
+++ resolved
@@ -172,8 +172,6 @@
         Returns:
             tuple: (is_valid, error_code)
         """
-<<<<<<< HEAD
-=======
         # 認証チェック（認証が有効な場合）
         if self.auth_enabled:
             # リクエストに認証機能を設定
@@ -188,7 +186,6 @@
         else:
             print(f"[{self.server_name}] Auth: disabled")
         
->>>>>>> 6dd57120
         # 拡張フィールドが必要
         if not hasattr(request, 'ex_flag') or request.ex_flag != 1:
             return False, "400", "拡張フィールドが設定されていません"
