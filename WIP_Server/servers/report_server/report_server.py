"""
レポートサーバー - IoT機器データ収集専用サーバー実装
IoT機器からのType 4（レポートリクエスト）を受信してType 5（レポートレスポンス）を返す
"""

import time
import sys
import os
import threading
from datetime import datetime
from pathlib import Path
import traceback
import logging

# パスを追加して直接実行にも対応
if __name__ == "__main__":
    sys.path.insert(0, os.path.dirname(os.path.dirname(os.path.dirname(os.path.abspath(__file__)))))
    # 共通ライブラリのパスも追加
    sys.path.insert(0, os.path.dirname(os.path.dirname(os.path.dirname(os.path.dirname(os.path.abspath(__file__))))))

# モジュールとして使用される場合
from ..base_server import BaseServer
from common.packet import (
    ReportRequest, ReportResponse,
    ErrorResponse,
    BitFieldError
)
from common.utils.config_loader import ConfigLoader
from datetime import timedelta


class ReportServer(BaseServer):
    """レポートサーバーのメインクラス（IoT機器データ収集専用）"""
    
    def __init__(self, host=None, port=None, debug=None, max_workers=None):
        """
        初期化
        
        Args:
            host: サーバーホスト（Noneの場合は設定ファイルから取得）
            port: サーバーポート（Noneの場合は設定ファイルから取得）
            debug: デバッグモードフラグ（Noneの場合は設定ファイルから取得）
            max_workers: スレッドプールのワーカー数（Noneの場合は設定ファイルから取得）
        """
        # 設定ファイルを読み込む
        config_path = Path(__file__).parent / 'config.ini'
        try:
            self.config = ConfigLoader(config_path)
        except Exception as e:
            error_msg = f"設定ファイルの読み込みに失敗しました: {config_path} - {str(e)}"
            if debug:
                traceback.print_exc()
            raise RuntimeError(f"設定ファイル読み込みエラー: {str(e)}")
        
        # サーバー設定を取得（引数優先、なければ設定ファイル、なければデフォルト）
        if host is None:
            host = self.config.get('server', 'host', '0.0.0.0')
        if port is None:
            port = self.config.getint('server', 'port', 9999)
        if debug is None:
            debug_str = self.config.get('server', 'debug', 'false')
            debug = debug_str.lower() == 'true'
        if max_workers is None:
            max_workers = self.config.getint('server', 'max_workers', None)
        
        # 基底クラスの初期化
        super().__init__(host, port, debug, max_workers)
        
        # サーバー名を設定
        self.server_name = "ReportServer"
        
        # プロトコルバージョンを設定から取得（4ビット値に制限）
        version = self.config.getint('system', 'protocol_version', 1)
        self.version = version & 0x0F  # 4ビットにマスク
        
        # ネットワーク設定
        self.udp_buffer_size = self.config.getint('network', 'udp_buffer_size', 4096)
        
        # ストレージ設定
        self.enable_file_logging = True  # ログファイル出力を有効化
        self.log_directory = self.config.get('storage', 'log_directory', 'logs/reports')
        self.log_file_path = Path(self.log_directory) / 'report_server.log'
        self.enable_database = self.config.getboolean('storage', 'enable_database', False)
        
        # 処理設定
        self.enable_data_validation = self.config.getboolean('processing', 'enable_data_validation', True)
        self.enable_alert_processing = self.config.getboolean('processing', 'enable_alert_processing', True)
        self.enable_disaster_processing = self.config.getboolean('processing', 'enable_disaster_processing', True)
        self.max_report_size = self.config.getint('processing', 'max_report_size', 1024)
        
        # ログファイル機能を設定
        if self.enable_file_logging:
            self._setup_log_file()
        
        # 統計情報
        self.report_count = 0
        self.success_count = 0
        
        if self.debug:
            print(f"\n[{self.server_name}] 初期化完了")
            print(f"  ホスト: {host}:{port}")
            print(f"  データ検証: {self.enable_data_validation}")
            print(f"  ログファイル: {self.log_file_path if self.enable_file_logging else '無効'}")
            print(f"  データベース: {self.enable_database}")
    
    def validate_request(self, request):
        """
        リクエストの妥当性をチェック（BaseServerパターン）
        
        Args:
            request: リクエストオブジェクト
            
        Returns:
            tuple: (is_valid, error_code, error_message)
        """
        # データサイズチェック
        if hasattr(request, '_original_data'):
            data_size = len(request._original_data)
            if data_size > self.max_report_size:
                return False, 413, f"レポートサイズが制限を超えています: {data_size} > {self.max_report_size}"
        
        # バージョンチェック
        if request.version != self.version:
<<<<<<< HEAD
            return False, 403, f"バージョンが不正です (expected: {self.version}, got: {request.version})"
=======
            return False, 406, f"バージョンが不正です (expected: {self.version}, got: {request.version})"
        
        # 認証チェック（認証が有効な場合）
        if self.auth_enabled:
            # リクエストに認証機能を設定
            request.enable_auth(self.auth_passphrase)
            
            # 認証フラグ処理（リクエスト認証が有効な場合）
            if self.request_auth_enabled:
                # 認証フラグの検証
                if not request.process_request_auth_flags():
                    print(f"[{self.server_name}] Auth Flags: ✗")
                    return False, "403", "認証フラグの検証に失敗しました"
                
                print(f"[{self.server_name}] Auth Flags: ✓")
            
            # 拡張フィールドベースの認証ハッシュを検証
            if not request.verify_auth_from_extended_field():
                print(f"[{self.server_name}] Auth: ✗")
                return False, "403", "認証に失敗しました"
            
            print(f"[{self.server_name}] Auth: ✓")
        else:
            print(f"[{self.server_name}] Auth: disabled")
>>>>>>> 6dd57120
        
        # タイプチェック（Type 4のみ有効）
        if request.type != 4:
            return False, 405, f"サポートされていないパケットタイプ: {request.type}"
        
        # エリアコードチェック
        if not request.area_code or request.area_code == "000000":
            return False, 402, "エリアコードが未設定"
        
        # センサーデータの検証
        if self.enable_data_validation:
            sensor_data = self._extract_sensor_data(request)
            validation_result = self._validate_sensor_data(sensor_data)
            if not validation_result['valid']:
                return False, 422, f"センサーデータの検証に失敗: {validation_result['message']}"
        
        # 専用クラスのバリデーション
        if hasattr(request, 'is_valid') and callable(getattr(request, 'is_valid')):
            if not request.is_valid():
                return False, 400, "リクエストのバリデーションに失敗"
        
        return True, None, None
    
    
    def _extract_sensor_data(self, request):
        """リクエストからセンサーデータを抽出"""
        sensor_data = {
            'area_code': request.area_code,
            'timestamp': request.timestamp,
            'data_types': []
        }
        
        # デバッグ出力でリクエストの詳細を確認（最適化版）
        if self.debug:
            flags = [
                f"weather:{getattr(request, 'weather_flag', 'N')}",
                f"temp:{getattr(request, 'temperature_flag', 'N')}",
                f"pop:{getattr(request, 'pop_flag', 'N')}",
                f"alert:{getattr(request, 'alert_flag', 'N')}",
                f"disaster:{getattr(request, 'disaster_flag', 'N')}"
            ]
            print(f"  [デバッグ] フラグ: {' '.join(flags)}")
        
        # 固定長フィールドからセンサーデータを抽出
        try:
            # 天気コード
            if hasattr(request, 'weather_flag') and request.weather_flag and hasattr(request, 'weather_code'):
                weather_code = request.weather_code
                if weather_code is not None and weather_code != 0:
                    sensor_data['weather_code'] = weather_code
            
            # 気温（内部表現から摂氏に変換）
            if hasattr(request, 'temperature_flag') and request.temperature_flag and hasattr(request, 'temperature'):
                temperature_raw = request.temperature
                if temperature_raw is not None:
                    temperature_celsius = temperature_raw - 100  # 内部表現から摂氏に変換
                    sensor_data['temperature'] = temperature_celsius
            
            # 降水確率
            if hasattr(request, 'pop_flag') and request.pop_flag and hasattr(request, 'pop'):
                pop_value = request.pop
                if pop_value is not None and pop_value != 0:
                    sensor_data['precipitation_prob'] = pop_value
            
            if self.debug:
                fields = []
                if 'weather_code' in sensor_data:
                    fields.append(f"weather:{sensor_data['weather_code']}")
                if 'temperature' in sensor_data:
                    fields.append(f"temp:{sensor_data['temperature']}℃")
                if 'precipitation_prob' in sensor_data:
                    fields.append(f"pop:{sensor_data['precipitation_prob']}%")
                print(f"  [デバッグ] 固定長: {' '.join(fields) if fields else 'なし'}")
            
        except Exception as e:
            if self.debug:
                print(f"  [デバッグ] 固定長フィールド処理エラー: {e}")
        
        # 拡張フィールドから警報・災害情報を抽出
        if hasattr(request, 'ex_field') and request.ex_field:
            try:
                ex_dict = request.ex_field.to_dict() if hasattr(request.ex_field, 'to_dict') else {}
                
                if self.debug:
                    ex_keys = list(ex_dict.keys()) if ex_dict else []
                    print(f"  [デバッグ] 拡張フィールド: {ex_keys}")
                
                # 警報情報
                if hasattr(request, 'alert_flag') and request.alert_flag and 'alert' in ex_dict:
                    sensor_data['alert'] = ex_dict['alert']
                
                # 災害情報
                if hasattr(request, 'disaster_flag') and request.disaster_flag and 'disaster' in ex_dict:
                    sensor_data['disaster'] = ex_dict['disaster']
                
                # 送信元情報
                if 'source' in ex_dict:
                    sensor_data['source'] = ex_dict['source']
                
            except Exception as e:
                if self.debug:
                    print(f"  [デバッグ] 拡張フィールド処理エラー: {e}")
                    
        return sensor_data
    
    def _validate_sensor_data(self, sensor_data):
        """センサーデータの検証"""
        try:
            # エリアコードの検証
            area_code = sensor_data.get('area_code')
            if not area_code or area_code == "000000":
                return {'valid': False, 'message': '無効なエリアコード'}
            
            # 気温の範囲チェック
            if 'temperature' in sensor_data:
                temp = sensor_data['temperature']
                if temp < -50 or temp > 60:
                    return {'valid': False, 'message': f'気温が範囲外: {temp}℃'}
            
            # 降水確率の範囲チェック
            if 'precipitation_prob' in sensor_data:
                pop = sensor_data['precipitation_prob']
                if pop < 0 or pop > 100:
                    return {'valid': False, 'message': f'降水確率が範囲外: {pop}%'}
            
            # タイムスタンプの妥当性チェック
            timestamp = sensor_data.get('timestamp', 0)
            current_time = int(datetime.now().timestamp())
            time_diff = abs(current_time - timestamp)
            if time_diff > 3600:  # 1時間以上の差
                return {'valid': False, 'message': f'タイムスタンプが古すぎます: {time_diff}秒の差'}
            
            return {'valid': True, 'message': 'OK'}
            
        except Exception as e:
            return {'valid': False, 'message': f'検証エラー: {str(e)}'}
    
    def _process_sensor_data(self, sensor_data, request):
        """センサーデータの処理"""
        processed_data = sensor_data.copy()
        
        # 警報処理
        if self.enable_alert_processing and 'alert' in sensor_data:
            processed_data['alert_processed'] = True
            if self.debug:
                print(f"  警報データを処理しました: {sensor_data['alert']}")
        
        # 災害情報処理
        if self.enable_disaster_processing and 'disaster' in sensor_data:
            processed_data['disaster_processed'] = True
            if self.debug:
                print(f"  災害情報を処理しました: {sensor_data['disaster']}")
        
        # 処理時刻を追加
        processed_data['processed_at'] = datetime.now().isoformat()
        
        return processed_data
    
    def _setup_log_file(self):
        """ログファイルの設定"""
        try:
            # ログディレクトリを作成
            self.log_file_path.parent.mkdir(parents=True, exist_ok=True)
            
            # ログファイルの初期化（存在しない場合はヘッダーを書き込み）
            if not self.log_file_path.exists():
                with open(self.log_file_path, 'w', encoding='utf-8') as f:
                    f.write("timestamp,area_code,weather_code,temperature,precipitation_prob,alert,disaster\n")
            
            if self.debug:
                print(f"[{self.server_name}] ログファイルを初期化しました: {self.log_file_path}")
                
        except Exception as e:
            print(f"[{self.server_name}] ログファイル初期化エラー: {e}")
            if self.debug:
                traceback.print_exc()
    
    def _log_report_data(self, request, sensor_data, source_addr=None):
        """レポートデータをログファイルに追記（高速化版）"""
        if not self.enable_file_logging:
            return
            
        try:
            # CSVライクな1行を作成
            timestamp = datetime.now().isoformat()
            area_code = request.area_code
            weather_code = sensor_data.get('weather_code', '')
            temperature = sensor_data.get('temperature', '')
            precipitation_prob = sensor_data.get('precipitation_prob', '')
            
            # 配列データを文字列に変換
            alert_data = sensor_data.get('alert', '')
            if isinstance(alert_data, list):
                alert_data = "; ".join(str(x) for x in alert_data)
            
            disaster_data = sensor_data.get('disaster', '')
            if isinstance(disaster_data, list):
                disaster_data = "; ".join(str(x) for x in disaster_data)
            
            # CSV形式の行を作成
            log_line = f"{timestamp},{area_code},{weather_code},{temperature},{precipitation_prob},{alert_data},{disaster_data}\n"
            
            # ログファイルに追記（単純な追記のため高速）
            with open(self.log_file_path, 'a', encoding='utf-8') as f:
                f.write(log_line)
            
            if self.debug:
                print(f"  ✓ ログファイルに追記: {area_code}")
            
        except Exception as e:
            print(f"[{self.server_name}] ログファイル記録エラー: {e}")
            if self.debug:
                traceback.print_exc()
    
    def _save_to_database(self, request, sensor_data, source_addr=None):
        """データベースに保存（実装予定）"""
        if self.debug:
            print(f"  [{self.server_name}] データベース保存: {sensor_data['area_code']} (未実装)")
        # TODO: データベース保存機能を実装
        pass
    
    
    def create_response(self, request):
        """
        レスポンスを作成（BaseServerパターン - Type 4 → Type 5）
        
        Args:
            request: ReportRequestオブジェクト
            
        Returns:
            レスポンスのバイナリデータ
        """
        start_time = time.time()
        timing_info = {}
        
        try:
            # レポートカウント増加
            with self.lock:
                self.report_count += 1
            
            # 常にリクエスト受信をログ出力
            print(f"\n[{self.server_name}] ===== REPORT REQUEST RECEIVED =====")
            print(f"  パケットID: {request.packet_id}")
            print(f"  エリアコード: {request.area_code}")
            print(f"  タイムスタンプ: {time.ctime(request.timestamp)}")
            print(f"  レポート番号: {self.report_count}")
            
            # センサーデータの抽出（時間計測）
            extract_start = time.time()
            sensor_data = self._extract_sensor_data(request)
            timing_info['extract'] = time.time() - extract_start
            print(f"  センサーデータタイプ: {sensor_data.get('data_types', [])}")
            
            # データ処理（時間計測）
            process_start = time.time()
            processed_data = self._process_sensor_data(sensor_data, request)
            timing_info['process'] = time.time() - process_start
            
            # ログファイルに記録（時間計測）
            log_start = time.time()
            self._log_report_data(request, sensor_data, None)
            timing_info['log'] = time.time() - log_start
            if self.enable_file_logging:
                print(f"  ✓ ログファイル記録完了 ({timing_info['log']*1000:.1f}ms)")
            
            # データベース保存（オプション）
            if self.enable_database:
                db_start = time.time()
                self._save_to_database(request, sensor_data, None)
                timing_info['database'] = time.time() - db_start
            
            # ACKレスポンス（Type 5）を作成（時間計測）
            response_start = time.time()
            response = ReportResponse.create_ack_response(
                request=request,
                version=self.version
            )
<<<<<<< HEAD
=======
            
            # 認証フラグ設定（認証が有効でレスポンス認証が有効な場合）
            if self.auth_enabled and self._get_response_auth_config():
                response.enable_auth(self.auth_passphrase)
                response.set_auth_flags()
                print(f"[{self.server_name}] Response Auth: ✓")
            else:
                print(f"[{self.server_name}] Response Auth: disabled")
            
>>>>>>> 6dd57120
            timing_info['response'] = time.time() - response_start
            
            # 成功カウント
            with self.lock:
                self.success_count += 1
            
            # 総処理時間
            timing_info['total'] = time.time() - start_time
            
            print(f"  ✓ ACKレスポンス作成完了 ({timing_info['response']*1000:.1f}ms)")
            print(f"  ✓ 成功率: {(self.success_count/self.report_count)*100:.1f}%")
            
            # 処理時間の詳細を出力
            print(f"  📊 処理時間詳細:")
            print(f"    - データ抽出: {timing_info['extract']*1000:.1f}ms")
            print(f"    - データ処理: {timing_info['process']*1000:.1f}ms")
            if self.enable_file_logging:
                print(f"    - ログ記録: {timing_info['log']*1000:.1f}ms")
            if 'database' in timing_info:
                print(f"    - DB保存: {timing_info['database']*1000:.1f}ms")
            print(f"    - レスポンス作成: {timing_info['response']*1000:.1f}ms")
            print(f"    - 合計: {timing_info['total']*1000:.1f}ms")
            
            # 遅延警告（20ms以上の場合）
            if timing_info['total'] > 0.02:
                print(f"  ⚠️  遅延検出: 総処理時間が{timing_info['total']*1000:.1f}msです")
                if self.enable_file_logging and timing_info['log'] > 0.005:
                    print(f"     - ログ記録が遅い: {timing_info['log']*1000:.1f}ms")
                if timing_info['extract'] > 0.005:
                    print(f"     - データ抽出が遅い: {timing_info['extract']*1000:.1f}ms")
            
            print(f"  ===== RESPONSE SENT =====\n")
            
            return response.to_bytes()
            
        except Exception as e:
            error_msg = f"レスポンス作成中にエラーが発生しました: {e}"
            print(f"❌ [{self.server_name}] {error_msg}")
            if self.debug:
                traceback.print_exc()
            raise
    
    def parse_request(self, data):
        """
        リクエストデータをパース（レポートパケット専用）
        
        Args:
            data: 受信したバイナリデータ
            
        Returns:
            ReportRequestインスタンス
        """
        # まず基本的なパケットを解析してタイプを確認
        from common.packet import Request
        temp_request = Request.from_bytes(data)
        packet_type = temp_request.type
        
        # Type 4のみサポート
        if packet_type == 4:
            return ReportRequest.from_bytes(data)
        else:
            raise ValueError(f"サポートされていないパケットタイプ: {packet_type}")
    
    def _debug_print_request(self, data, parsed):
        """リクエストのデバッグ情報を出力"""
        if not self.debug:
            return
            
        print(f"\n[{self.server_name}] === 受信レポートパケット ===")
        print(f"Total Length: {len(data)} bytes")
        print(f"Packet Class: {type(parsed).__name__}")
        
        print("\nHeader:")
        print(f"Version: {parsed.version}")
        print(f"Type: {parsed.type}")
        print(f"Area Code: {parsed.area_code}")
        print(f"Packet ID: {parsed.packet_id}")
        print(f"Timestamp: {time.ctime(parsed.timestamp)}")
        
        print("\nFlags:")
        print(f"Weather: {parsed.weather_flag}")
        print(f"Temperature: {parsed.temperature_flag}")
        print(f"POP: {parsed.pop_flag}")
        print(f"Alert: {parsed.alert_flag}")
        print(f"Disaster: {parsed.disaster_flag}")
        
        # センサーデータ情報
        sensor_data = self._extract_sensor_data(parsed)
        print(f"\nSensor Data: {sensor_data}")
        
        print("\nRaw Packet:")
        print(self._hex_dump(data))
        print("========================\n")
    
    def get_statistics(self):
        """サーバー統計情報を取得"""
        with self.lock:
            return {
                'server_name': self.server_name,
                'total_requests': self.request_count,
                'total_reports': self.report_count,
                'successful_reports': self.success_count,
                'errors': self.error_count,
                'success_rate': (self.success_count / self.report_count * 100) if self.report_count > 0 else 0,
                'uptime': time.time() - self.start_time if hasattr(self, 'start_time') else 0
            }
    
    def _cleanup(self):
        """派生クラス固有のクリーンアップ処理"""
        if self.debug:
            print(f"[{self.server_name}] クリーンアップ完了")


if __name__ == "__main__":
    # 設定ファイルから読み込んで起動
    server = ReportServer()
    server.run()<|MERGE_RESOLUTION|>--- conflicted
+++ resolved
@@ -1,557 +1,550 @@
-"""
-レポートサーバー - IoT機器データ収集専用サーバー実装
-IoT機器からのType 4（レポートリクエスト）を受信してType 5（レポートレスポンス）を返す
-"""
-
-import time
-import sys
-import os
-import threading
-from datetime import datetime
-from pathlib import Path
-import traceback
-import logging
-
-# パスを追加して直接実行にも対応
-if __name__ == "__main__":
-    sys.path.insert(0, os.path.dirname(os.path.dirname(os.path.dirname(os.path.abspath(__file__)))))
-    # 共通ライブラリのパスも追加
-    sys.path.insert(0, os.path.dirname(os.path.dirname(os.path.dirname(os.path.dirname(os.path.abspath(__file__))))))
-
-# モジュールとして使用される場合
-from ..base_server import BaseServer
-from common.packet import (
-    ReportRequest, ReportResponse,
-    ErrorResponse,
-    BitFieldError
-)
-from common.utils.config_loader import ConfigLoader
-from datetime import timedelta
-
-
-class ReportServer(BaseServer):
-    """レポートサーバーのメインクラス（IoT機器データ収集専用）"""
-    
-    def __init__(self, host=None, port=None, debug=None, max_workers=None):
-        """
-        初期化
-        
-        Args:
-            host: サーバーホスト（Noneの場合は設定ファイルから取得）
-            port: サーバーポート（Noneの場合は設定ファイルから取得）
-            debug: デバッグモードフラグ（Noneの場合は設定ファイルから取得）
-            max_workers: スレッドプールのワーカー数（Noneの場合は設定ファイルから取得）
-        """
-        # 設定ファイルを読み込む
-        config_path = Path(__file__).parent / 'config.ini'
-        try:
-            self.config = ConfigLoader(config_path)
-        except Exception as e:
-            error_msg = f"設定ファイルの読み込みに失敗しました: {config_path} - {str(e)}"
-            if debug:
-                traceback.print_exc()
-            raise RuntimeError(f"設定ファイル読み込みエラー: {str(e)}")
-        
-        # サーバー設定を取得（引数優先、なければ設定ファイル、なければデフォルト）
-        if host is None:
-            host = self.config.get('server', 'host', '0.0.0.0')
-        if port is None:
-            port = self.config.getint('server', 'port', 9999)
-        if debug is None:
-            debug_str = self.config.get('server', 'debug', 'false')
-            debug = debug_str.lower() == 'true'
-        if max_workers is None:
-            max_workers = self.config.getint('server', 'max_workers', None)
-        
-        # 基底クラスの初期化
-        super().__init__(host, port, debug, max_workers)
-        
-        # サーバー名を設定
-        self.server_name = "ReportServer"
-        
-        # プロトコルバージョンを設定から取得（4ビット値に制限）
-        version = self.config.getint('system', 'protocol_version', 1)
-        self.version = version & 0x0F  # 4ビットにマスク
-        
-        # ネットワーク設定
-        self.udp_buffer_size = self.config.getint('network', 'udp_buffer_size', 4096)
-        
-        # ストレージ設定
-        self.enable_file_logging = True  # ログファイル出力を有効化
-        self.log_directory = self.config.get('storage', 'log_directory', 'logs/reports')
-        self.log_file_path = Path(self.log_directory) / 'report_server.log'
-        self.enable_database = self.config.getboolean('storage', 'enable_database', False)
-        
-        # 処理設定
-        self.enable_data_validation = self.config.getboolean('processing', 'enable_data_validation', True)
-        self.enable_alert_processing = self.config.getboolean('processing', 'enable_alert_processing', True)
-        self.enable_disaster_processing = self.config.getboolean('processing', 'enable_disaster_processing', True)
-        self.max_report_size = self.config.getint('processing', 'max_report_size', 1024)
-        
-        # ログファイル機能を設定
-        if self.enable_file_logging:
-            self._setup_log_file()
-        
-        # 統計情報
-        self.report_count = 0
-        self.success_count = 0
-        
-        if self.debug:
-            print(f"\n[{self.server_name}] 初期化完了")
-            print(f"  ホスト: {host}:{port}")
-            print(f"  データ検証: {self.enable_data_validation}")
-            print(f"  ログファイル: {self.log_file_path if self.enable_file_logging else '無効'}")
-            print(f"  データベース: {self.enable_database}")
-    
-    def validate_request(self, request):
-        """
-        リクエストの妥当性をチェック（BaseServerパターン）
-        
-        Args:
-            request: リクエストオブジェクト
-            
-        Returns:
-            tuple: (is_valid, error_code, error_message)
-        """
-        # データサイズチェック
-        if hasattr(request, '_original_data'):
-            data_size = len(request._original_data)
-            if data_size > self.max_report_size:
-                return False, 413, f"レポートサイズが制限を超えています: {data_size} > {self.max_report_size}"
-        
-        # バージョンチェック
-        if request.version != self.version:
-<<<<<<< HEAD
-            return False, 403, f"バージョンが不正です (expected: {self.version}, got: {request.version})"
-=======
-            return False, 406, f"バージョンが不正です (expected: {self.version}, got: {request.version})"
-        
-        # 認証チェック（認証が有効な場合）
-        if self.auth_enabled:
-            # リクエストに認証機能を設定
-            request.enable_auth(self.auth_passphrase)
-            
-            # 認証フラグ処理（リクエスト認証が有効な場合）
-            if self.request_auth_enabled:
-                # 認証フラグの検証
-                if not request.process_request_auth_flags():
-                    print(f"[{self.server_name}] Auth Flags: ✗")
-                    return False, "403", "認証フラグの検証に失敗しました"
-                
-                print(f"[{self.server_name}] Auth Flags: ✓")
-            
-            # 拡張フィールドベースの認証ハッシュを検証
-            if not request.verify_auth_from_extended_field():
-                print(f"[{self.server_name}] Auth: ✗")
-                return False, "403", "認証に失敗しました"
-            
-            print(f"[{self.server_name}] Auth: ✓")
-        else:
-            print(f"[{self.server_name}] Auth: disabled")
->>>>>>> 6dd57120
-        
-        # タイプチェック（Type 4のみ有効）
-        if request.type != 4:
-            return False, 405, f"サポートされていないパケットタイプ: {request.type}"
-        
-        # エリアコードチェック
-        if not request.area_code or request.area_code == "000000":
-            return False, 402, "エリアコードが未設定"
-        
-        # センサーデータの検証
-        if self.enable_data_validation:
-            sensor_data = self._extract_sensor_data(request)
-            validation_result = self._validate_sensor_data(sensor_data)
-            if not validation_result['valid']:
-                return False, 422, f"センサーデータの検証に失敗: {validation_result['message']}"
-        
-        # 専用クラスのバリデーション
-        if hasattr(request, 'is_valid') and callable(getattr(request, 'is_valid')):
-            if not request.is_valid():
-                return False, 400, "リクエストのバリデーションに失敗"
-        
-        return True, None, None
-    
-    
-    def _extract_sensor_data(self, request):
-        """リクエストからセンサーデータを抽出"""
-        sensor_data = {
-            'area_code': request.area_code,
-            'timestamp': request.timestamp,
-            'data_types': []
-        }
-        
-        # デバッグ出力でリクエストの詳細を確認（最適化版）
-        if self.debug:
-            flags = [
-                f"weather:{getattr(request, 'weather_flag', 'N')}",
-                f"temp:{getattr(request, 'temperature_flag', 'N')}",
-                f"pop:{getattr(request, 'pop_flag', 'N')}",
-                f"alert:{getattr(request, 'alert_flag', 'N')}",
-                f"disaster:{getattr(request, 'disaster_flag', 'N')}"
-            ]
-            print(f"  [デバッグ] フラグ: {' '.join(flags)}")
-        
-        # 固定長フィールドからセンサーデータを抽出
-        try:
-            # 天気コード
-            if hasattr(request, 'weather_flag') and request.weather_flag and hasattr(request, 'weather_code'):
-                weather_code = request.weather_code
-                if weather_code is not None and weather_code != 0:
-                    sensor_data['weather_code'] = weather_code
-            
-            # 気温（内部表現から摂氏に変換）
-            if hasattr(request, 'temperature_flag') and request.temperature_flag and hasattr(request, 'temperature'):
-                temperature_raw = request.temperature
-                if temperature_raw is not None:
-                    temperature_celsius = temperature_raw - 100  # 内部表現から摂氏に変換
-                    sensor_data['temperature'] = temperature_celsius
-            
-            # 降水確率
-            if hasattr(request, 'pop_flag') and request.pop_flag and hasattr(request, 'pop'):
-                pop_value = request.pop
-                if pop_value is not None and pop_value != 0:
-                    sensor_data['precipitation_prob'] = pop_value
-            
-            if self.debug:
-                fields = []
-                if 'weather_code' in sensor_data:
-                    fields.append(f"weather:{sensor_data['weather_code']}")
-                if 'temperature' in sensor_data:
-                    fields.append(f"temp:{sensor_data['temperature']}℃")
-                if 'precipitation_prob' in sensor_data:
-                    fields.append(f"pop:{sensor_data['precipitation_prob']}%")
-                print(f"  [デバッグ] 固定長: {' '.join(fields) if fields else 'なし'}")
-            
-        except Exception as e:
-            if self.debug:
-                print(f"  [デバッグ] 固定長フィールド処理エラー: {e}")
-        
-        # 拡張フィールドから警報・災害情報を抽出
-        if hasattr(request, 'ex_field') and request.ex_field:
-            try:
-                ex_dict = request.ex_field.to_dict() if hasattr(request.ex_field, 'to_dict') else {}
-                
-                if self.debug:
-                    ex_keys = list(ex_dict.keys()) if ex_dict else []
-                    print(f"  [デバッグ] 拡張フィールド: {ex_keys}")
-                
-                # 警報情報
-                if hasattr(request, 'alert_flag') and request.alert_flag and 'alert' in ex_dict:
-                    sensor_data['alert'] = ex_dict['alert']
-                
-                # 災害情報
-                if hasattr(request, 'disaster_flag') and request.disaster_flag and 'disaster' in ex_dict:
-                    sensor_data['disaster'] = ex_dict['disaster']
-                
-                # 送信元情報
-                if 'source' in ex_dict:
-                    sensor_data['source'] = ex_dict['source']
-                
-            except Exception as e:
-                if self.debug:
-                    print(f"  [デバッグ] 拡張フィールド処理エラー: {e}")
-                    
-        return sensor_data
-    
-    def _validate_sensor_data(self, sensor_data):
-        """センサーデータの検証"""
-        try:
-            # エリアコードの検証
-            area_code = sensor_data.get('area_code')
-            if not area_code or area_code == "000000":
-                return {'valid': False, 'message': '無効なエリアコード'}
-            
-            # 気温の範囲チェック
-            if 'temperature' in sensor_data:
-                temp = sensor_data['temperature']
-                if temp < -50 or temp > 60:
-                    return {'valid': False, 'message': f'気温が範囲外: {temp}℃'}
-            
-            # 降水確率の範囲チェック
-            if 'precipitation_prob' in sensor_data:
-                pop = sensor_data['precipitation_prob']
-                if pop < 0 or pop > 100:
-                    return {'valid': False, 'message': f'降水確率が範囲外: {pop}%'}
-            
-            # タイムスタンプの妥当性チェック
-            timestamp = sensor_data.get('timestamp', 0)
-            current_time = int(datetime.now().timestamp())
-            time_diff = abs(current_time - timestamp)
-            if time_diff > 3600:  # 1時間以上の差
-                return {'valid': False, 'message': f'タイムスタンプが古すぎます: {time_diff}秒の差'}
-            
-            return {'valid': True, 'message': 'OK'}
-            
-        except Exception as e:
-            return {'valid': False, 'message': f'検証エラー: {str(e)}'}
-    
-    def _process_sensor_data(self, sensor_data, request):
-        """センサーデータの処理"""
-        processed_data = sensor_data.copy()
-        
-        # 警報処理
-        if self.enable_alert_processing and 'alert' in sensor_data:
-            processed_data['alert_processed'] = True
-            if self.debug:
-                print(f"  警報データを処理しました: {sensor_data['alert']}")
-        
-        # 災害情報処理
-        if self.enable_disaster_processing and 'disaster' in sensor_data:
-            processed_data['disaster_processed'] = True
-            if self.debug:
-                print(f"  災害情報を処理しました: {sensor_data['disaster']}")
-        
-        # 処理時刻を追加
-        processed_data['processed_at'] = datetime.now().isoformat()
-        
-        return processed_data
-    
-    def _setup_log_file(self):
-        """ログファイルの設定"""
-        try:
-            # ログディレクトリを作成
-            self.log_file_path.parent.mkdir(parents=True, exist_ok=True)
-            
-            # ログファイルの初期化（存在しない場合はヘッダーを書き込み）
-            if not self.log_file_path.exists():
-                with open(self.log_file_path, 'w', encoding='utf-8') as f:
-                    f.write("timestamp,area_code,weather_code,temperature,precipitation_prob,alert,disaster\n")
-            
-            if self.debug:
-                print(f"[{self.server_name}] ログファイルを初期化しました: {self.log_file_path}")
-                
-        except Exception as e:
-            print(f"[{self.server_name}] ログファイル初期化エラー: {e}")
-            if self.debug:
-                traceback.print_exc()
-    
-    def _log_report_data(self, request, sensor_data, source_addr=None):
-        """レポートデータをログファイルに追記（高速化版）"""
-        if not self.enable_file_logging:
-            return
-            
-        try:
-            # CSVライクな1行を作成
-            timestamp = datetime.now().isoformat()
-            area_code = request.area_code
-            weather_code = sensor_data.get('weather_code', '')
-            temperature = sensor_data.get('temperature', '')
-            precipitation_prob = sensor_data.get('precipitation_prob', '')
-            
-            # 配列データを文字列に変換
-            alert_data = sensor_data.get('alert', '')
-            if isinstance(alert_data, list):
-                alert_data = "; ".join(str(x) for x in alert_data)
-            
-            disaster_data = sensor_data.get('disaster', '')
-            if isinstance(disaster_data, list):
-                disaster_data = "; ".join(str(x) for x in disaster_data)
-            
-            # CSV形式の行を作成
-            log_line = f"{timestamp},{area_code},{weather_code},{temperature},{precipitation_prob},{alert_data},{disaster_data}\n"
-            
-            # ログファイルに追記（単純な追記のため高速）
-            with open(self.log_file_path, 'a', encoding='utf-8') as f:
-                f.write(log_line)
-            
-            if self.debug:
-                print(f"  ✓ ログファイルに追記: {area_code}")
-            
-        except Exception as e:
-            print(f"[{self.server_name}] ログファイル記録エラー: {e}")
-            if self.debug:
-                traceback.print_exc()
-    
-    def _save_to_database(self, request, sensor_data, source_addr=None):
-        """データベースに保存（実装予定）"""
-        if self.debug:
-            print(f"  [{self.server_name}] データベース保存: {sensor_data['area_code']} (未実装)")
-        # TODO: データベース保存機能を実装
-        pass
-    
-    
-    def create_response(self, request):
-        """
-        レスポンスを作成（BaseServerパターン - Type 4 → Type 5）
-        
-        Args:
-            request: ReportRequestオブジェクト
-            
-        Returns:
-            レスポンスのバイナリデータ
-        """
-        start_time = time.time()
-        timing_info = {}
-        
-        try:
-            # レポートカウント増加
-            with self.lock:
-                self.report_count += 1
-            
-            # 常にリクエスト受信をログ出力
-            print(f"\n[{self.server_name}] ===== REPORT REQUEST RECEIVED =====")
-            print(f"  パケットID: {request.packet_id}")
-            print(f"  エリアコード: {request.area_code}")
-            print(f"  タイムスタンプ: {time.ctime(request.timestamp)}")
-            print(f"  レポート番号: {self.report_count}")
-            
-            # センサーデータの抽出（時間計測）
-            extract_start = time.time()
-            sensor_data = self._extract_sensor_data(request)
-            timing_info['extract'] = time.time() - extract_start
-            print(f"  センサーデータタイプ: {sensor_data.get('data_types', [])}")
-            
-            # データ処理（時間計測）
-            process_start = time.time()
-            processed_data = self._process_sensor_data(sensor_data, request)
-            timing_info['process'] = time.time() - process_start
-            
-            # ログファイルに記録（時間計測）
-            log_start = time.time()
-            self._log_report_data(request, sensor_data, None)
-            timing_info['log'] = time.time() - log_start
-            if self.enable_file_logging:
-                print(f"  ✓ ログファイル記録完了 ({timing_info['log']*1000:.1f}ms)")
-            
-            # データベース保存（オプション）
-            if self.enable_database:
-                db_start = time.time()
-                self._save_to_database(request, sensor_data, None)
-                timing_info['database'] = time.time() - db_start
-            
-            # ACKレスポンス（Type 5）を作成（時間計測）
-            response_start = time.time()
-            response = ReportResponse.create_ack_response(
-                request=request,
-                version=self.version
-            )
-<<<<<<< HEAD
-=======
-            
-            # 認証フラグ設定（認証が有効でレスポンス認証が有効な場合）
-            if self.auth_enabled and self._get_response_auth_config():
-                response.enable_auth(self.auth_passphrase)
-                response.set_auth_flags()
-                print(f"[{self.server_name}] Response Auth: ✓")
-            else:
-                print(f"[{self.server_name}] Response Auth: disabled")
-            
->>>>>>> 6dd57120
-            timing_info['response'] = time.time() - response_start
-            
-            # 成功カウント
-            with self.lock:
-                self.success_count += 1
-            
-            # 総処理時間
-            timing_info['total'] = time.time() - start_time
-            
-            print(f"  ✓ ACKレスポンス作成完了 ({timing_info['response']*1000:.1f}ms)")
-            print(f"  ✓ 成功率: {(self.success_count/self.report_count)*100:.1f}%")
-            
-            # 処理時間の詳細を出力
-            print(f"  📊 処理時間詳細:")
-            print(f"    - データ抽出: {timing_info['extract']*1000:.1f}ms")
-            print(f"    - データ処理: {timing_info['process']*1000:.1f}ms")
-            if self.enable_file_logging:
-                print(f"    - ログ記録: {timing_info['log']*1000:.1f}ms")
-            if 'database' in timing_info:
-                print(f"    - DB保存: {timing_info['database']*1000:.1f}ms")
-            print(f"    - レスポンス作成: {timing_info['response']*1000:.1f}ms")
-            print(f"    - 合計: {timing_info['total']*1000:.1f}ms")
-            
-            # 遅延警告（20ms以上の場合）
-            if timing_info['total'] > 0.02:
-                print(f"  ⚠️  遅延検出: 総処理時間が{timing_info['total']*1000:.1f}msです")
-                if self.enable_file_logging and timing_info['log'] > 0.005:
-                    print(f"     - ログ記録が遅い: {timing_info['log']*1000:.1f}ms")
-                if timing_info['extract'] > 0.005:
-                    print(f"     - データ抽出が遅い: {timing_info['extract']*1000:.1f}ms")
-            
-            print(f"  ===== RESPONSE SENT =====\n")
-            
-            return response.to_bytes()
-            
-        except Exception as e:
-            error_msg = f"レスポンス作成中にエラーが発生しました: {e}"
-            print(f"❌ [{self.server_name}] {error_msg}")
-            if self.debug:
-                traceback.print_exc()
-            raise
-    
-    def parse_request(self, data):
-        """
-        リクエストデータをパース（レポートパケット専用）
-        
-        Args:
-            data: 受信したバイナリデータ
-            
-        Returns:
-            ReportRequestインスタンス
-        """
-        # まず基本的なパケットを解析してタイプを確認
-        from common.packet import Request
-        temp_request = Request.from_bytes(data)
-        packet_type = temp_request.type
-        
-        # Type 4のみサポート
-        if packet_type == 4:
-            return ReportRequest.from_bytes(data)
-        else:
-            raise ValueError(f"サポートされていないパケットタイプ: {packet_type}")
-    
-    def _debug_print_request(self, data, parsed):
-        """リクエストのデバッグ情報を出力"""
-        if not self.debug:
-            return
-            
-        print(f"\n[{self.server_name}] === 受信レポートパケット ===")
-        print(f"Total Length: {len(data)} bytes")
-        print(f"Packet Class: {type(parsed).__name__}")
-        
-        print("\nHeader:")
-        print(f"Version: {parsed.version}")
-        print(f"Type: {parsed.type}")
-        print(f"Area Code: {parsed.area_code}")
-        print(f"Packet ID: {parsed.packet_id}")
-        print(f"Timestamp: {time.ctime(parsed.timestamp)}")
-        
-        print("\nFlags:")
-        print(f"Weather: {parsed.weather_flag}")
-        print(f"Temperature: {parsed.temperature_flag}")
-        print(f"POP: {parsed.pop_flag}")
-        print(f"Alert: {parsed.alert_flag}")
-        print(f"Disaster: {parsed.disaster_flag}")
-        
-        # センサーデータ情報
-        sensor_data = self._extract_sensor_data(parsed)
-        print(f"\nSensor Data: {sensor_data}")
-        
-        print("\nRaw Packet:")
-        print(self._hex_dump(data))
-        print("========================\n")
-    
-    def get_statistics(self):
-        """サーバー統計情報を取得"""
-        with self.lock:
-            return {
-                'server_name': self.server_name,
-                'total_requests': self.request_count,
-                'total_reports': self.report_count,
-                'successful_reports': self.success_count,
-                'errors': self.error_count,
-                'success_rate': (self.success_count / self.report_count * 100) if self.report_count > 0 else 0,
-                'uptime': time.time() - self.start_time if hasattr(self, 'start_time') else 0
-            }
-    
-    def _cleanup(self):
-        """派生クラス固有のクリーンアップ処理"""
-        if self.debug:
-            print(f"[{self.server_name}] クリーンアップ完了")
-
-
-if __name__ == "__main__":
-    # 設定ファイルから読み込んで起動
-    server = ReportServer()
+"""
+レポートサーバー - IoT機器データ収集専用サーバー実装
+IoT機器からのType 4（レポートリクエスト）を受信してType 5（レポートレスポンス）を返す
+"""
+
+import time
+import sys
+import os
+import threading
+from datetime import datetime
+from pathlib import Path
+import traceback
+import logging
+
+# パスを追加して直接実行にも対応
+if __name__ == "__main__":
+    sys.path.insert(0, os.path.dirname(os.path.dirname(os.path.dirname(os.path.abspath(__file__)))))
+    # 共通ライブラリのパスも追加
+    sys.path.insert(0, os.path.dirname(os.path.dirname(os.path.dirname(os.path.dirname(os.path.abspath(__file__))))))
+
+# モジュールとして使用される場合
+from ..base_server import BaseServer
+from common.packet import (
+    ReportRequest, ReportResponse,
+    ErrorResponse,
+    BitFieldError
+)
+from common.utils.config_loader import ConfigLoader
+from datetime import timedelta
+
+
+class ReportServer(BaseServer):
+    """レポートサーバーのメインクラス（IoT機器データ収集専用）"""
+    
+    def __init__(self, host=None, port=None, debug=None, max_workers=None):
+        """
+        初期化
+        
+        Args:
+            host: サーバーホスト（Noneの場合は設定ファイルから取得）
+            port: サーバーポート（Noneの場合は設定ファイルから取得）
+            debug: デバッグモードフラグ（Noneの場合は設定ファイルから取得）
+            max_workers: スレッドプールのワーカー数（Noneの場合は設定ファイルから取得）
+        """
+        # 設定ファイルを読み込む
+        config_path = Path(__file__).parent / 'config.ini'
+        try:
+            self.config = ConfigLoader(config_path)
+        except Exception as e:
+            error_msg = f"設定ファイルの読み込みに失敗しました: {config_path} - {str(e)}"
+            if debug:
+                traceback.print_exc()
+            raise RuntimeError(f"設定ファイル読み込みエラー: {str(e)}")
+        
+        # サーバー設定を取得（引数優先、なければ設定ファイル、なければデフォルト）
+        if host is None:
+            host = self.config.get('server', 'host', '0.0.0.0')
+        if port is None:
+            port = self.config.getint('server', 'port', 9999)
+        if debug is None:
+            debug_str = self.config.get('server', 'debug', 'false')
+            debug = debug_str.lower() == 'true'
+        if max_workers is None:
+            max_workers = self.config.getint('server', 'max_workers', None)
+        
+        # 基底クラスの初期化
+        super().__init__(host, port, debug, max_workers)
+        
+        # サーバー名を設定
+        self.server_name = "ReportServer"
+        
+        # プロトコルバージョンを設定から取得（4ビット値に制限）
+        version = self.config.getint('system', 'protocol_version', 1)
+        self.version = version & 0x0F  # 4ビットにマスク
+        
+        # ネットワーク設定
+        self.udp_buffer_size = self.config.getint('network', 'udp_buffer_size', 4096)
+        
+        # ストレージ設定
+        self.enable_file_logging = True  # ログファイル出力を有効化
+        self.log_directory = self.config.get('storage', 'log_directory', 'logs/reports')
+        self.log_file_path = Path(self.log_directory) / 'report_server.log'
+        self.enable_database = self.config.getboolean('storage', 'enable_database', False)
+        
+        # 処理設定
+        self.enable_data_validation = self.config.getboolean('processing', 'enable_data_validation', True)
+        self.enable_alert_processing = self.config.getboolean('processing', 'enable_alert_processing', True)
+        self.enable_disaster_processing = self.config.getboolean('processing', 'enable_disaster_processing', True)
+        self.max_report_size = self.config.getint('processing', 'max_report_size', 1024)
+        
+        # ログファイル機能を設定
+        if self.enable_file_logging:
+            self._setup_log_file()
+        
+        # 統計情報
+        self.report_count = 0
+        self.success_count = 0
+        
+        if self.debug:
+            print(f"\n[{self.server_name}] 初期化完了")
+            print(f"  ホスト: {host}:{port}")
+            print(f"  データ検証: {self.enable_data_validation}")
+            print(f"  ログファイル: {self.log_file_path if self.enable_file_logging else '無効'}")
+            print(f"  データベース: {self.enable_database}")
+    
+    def validate_request(self, request):
+        """
+        リクエストの妥当性をチェック（BaseServerパターン）
+        
+        Args:
+            request: リクエストオブジェクト
+            
+        Returns:
+            tuple: (is_valid, error_code, error_message)
+        """
+        # データサイズチェック
+        if hasattr(request, '_original_data'):
+            data_size = len(request._original_data)
+            if data_size > self.max_report_size:
+                return False, 413, f"レポートサイズが制限を超えています: {data_size} > {self.max_report_size}"
+        
+        # バージョンチェック
+        if request.version != self.version:
+            return False, 406, f"バージョンが不正です (expected: {self.version}, got: {request.version})"
+        
+        # 認証チェック（認証が有効な場合）
+        if self.auth_enabled:
+            # リクエストに認証機能を設定
+            request.enable_auth(self.auth_passphrase)
+            
+            # 認証フラグ処理（リクエスト認証が有効な場合）
+            if self.request_auth_enabled:
+                # 認証フラグの検証
+                if not request.process_request_auth_flags():
+                    print(f"[{self.server_name}] Auth Flags: ✗")
+                    return False, "403", "認証フラグの検証に失敗しました"
+                
+                print(f"[{self.server_name}] Auth Flags: ✓")
+            
+            # 拡張フィールドベースの認証ハッシュを検証
+            if not request.verify_auth_from_extended_field():
+                print(f"[{self.server_name}] Auth: ✗")
+                return False, "403", "認証に失敗しました"
+            
+            print(f"[{self.server_name}] Auth: ✓")
+        else:
+            print(f"[{self.server_name}] Auth: disabled")
+        
+        # タイプチェック（Type 4のみ有効）
+        if request.type != 4:
+            return False, 405, f"サポートされていないパケットタイプ: {request.type}"
+        
+        # エリアコードチェック
+        if not request.area_code or request.area_code == "000000":
+            return False, 402, "エリアコードが未設定"
+        
+        # センサーデータの検証
+        if self.enable_data_validation:
+            sensor_data = self._extract_sensor_data(request)
+            validation_result = self._validate_sensor_data(sensor_data)
+            if not validation_result['valid']:
+                return False, 422, f"センサーデータの検証に失敗: {validation_result['message']}"
+        
+        # 専用クラスのバリデーション
+        if hasattr(request, 'is_valid') and callable(getattr(request, 'is_valid')):
+            if not request.is_valid():
+                return False, 400, "リクエストのバリデーションに失敗"
+        
+        return True, None, None
+    
+    
+    def _extract_sensor_data(self, request):
+        """リクエストからセンサーデータを抽出"""
+        sensor_data = {
+            'area_code': request.area_code,
+            'timestamp': request.timestamp,
+            'data_types': []
+        }
+        
+        # デバッグ出力でリクエストの詳細を確認（最適化版）
+        if self.debug:
+            flags = [
+                f"weather:{getattr(request, 'weather_flag', 'N')}",
+                f"temp:{getattr(request, 'temperature_flag', 'N')}",
+                f"pop:{getattr(request, 'pop_flag', 'N')}",
+                f"alert:{getattr(request, 'alert_flag', 'N')}",
+                f"disaster:{getattr(request, 'disaster_flag', 'N')}"
+            ]
+            print(f"  [デバッグ] フラグ: {' '.join(flags)}")
+        
+        # 固定長フィールドからセンサーデータを抽出
+        try:
+            # 天気コード
+            if hasattr(request, 'weather_flag') and request.weather_flag and hasattr(request, 'weather_code'):
+                weather_code = request.weather_code
+                if weather_code is not None and weather_code != 0:
+                    sensor_data['weather_code'] = weather_code
+            
+            # 気温（内部表現から摂氏に変換）
+            if hasattr(request, 'temperature_flag') and request.temperature_flag and hasattr(request, 'temperature'):
+                temperature_raw = request.temperature
+                if temperature_raw is not None:
+                    temperature_celsius = temperature_raw - 100  # 内部表現から摂氏に変換
+                    sensor_data['temperature'] = temperature_celsius
+            
+            # 降水確率
+            if hasattr(request, 'pop_flag') and request.pop_flag and hasattr(request, 'pop'):
+                pop_value = request.pop
+                if pop_value is not None and pop_value != 0:
+                    sensor_data['precipitation_prob'] = pop_value
+            
+            if self.debug:
+                fields = []
+                if 'weather_code' in sensor_data:
+                    fields.append(f"weather:{sensor_data['weather_code']}")
+                if 'temperature' in sensor_data:
+                    fields.append(f"temp:{sensor_data['temperature']}℃")
+                if 'precipitation_prob' in sensor_data:
+                    fields.append(f"pop:{sensor_data['precipitation_prob']}%")
+                print(f"  [デバッグ] 固定長: {' '.join(fields) if fields else 'なし'}")
+            
+        except Exception as e:
+            if self.debug:
+                print(f"  [デバッグ] 固定長フィールド処理エラー: {e}")
+        
+        # 拡張フィールドから警報・災害情報を抽出
+        if hasattr(request, 'ex_field') and request.ex_field:
+            try:
+                ex_dict = request.ex_field.to_dict() if hasattr(request.ex_field, 'to_dict') else {}
+                
+                if self.debug:
+                    ex_keys = list(ex_dict.keys()) if ex_dict else []
+                    print(f"  [デバッグ] 拡張フィールド: {ex_keys}")
+                
+                # 警報情報
+                if hasattr(request, 'alert_flag') and request.alert_flag and 'alert' in ex_dict:
+                    sensor_data['alert'] = ex_dict['alert']
+                
+                # 災害情報
+                if hasattr(request, 'disaster_flag') and request.disaster_flag and 'disaster' in ex_dict:
+                    sensor_data['disaster'] = ex_dict['disaster']
+                
+                # 送信元情報
+                if 'source' in ex_dict:
+                    sensor_data['source'] = ex_dict['source']
+                
+            except Exception as e:
+                if self.debug:
+                    print(f"  [デバッグ] 拡張フィールド処理エラー: {e}")
+                    
+        return sensor_data
+    
+    def _validate_sensor_data(self, sensor_data):
+        """センサーデータの検証"""
+        try:
+            # エリアコードの検証
+            area_code = sensor_data.get('area_code')
+            if not area_code or area_code == "000000":
+                return {'valid': False, 'message': '無効なエリアコード'}
+            
+            # 気温の範囲チェック
+            if 'temperature' in sensor_data:
+                temp = sensor_data['temperature']
+                if temp < -50 or temp > 60:
+                    return {'valid': False, 'message': f'気温が範囲外: {temp}℃'}
+            
+            # 降水確率の範囲チェック
+            if 'precipitation_prob' in sensor_data:
+                pop = sensor_data['precipitation_prob']
+                if pop < 0 or pop > 100:
+                    return {'valid': False, 'message': f'降水確率が範囲外: {pop}%'}
+            
+            # タイムスタンプの妥当性チェック
+            timestamp = sensor_data.get('timestamp', 0)
+            current_time = int(datetime.now().timestamp())
+            time_diff = abs(current_time - timestamp)
+            if time_diff > 3600:  # 1時間以上の差
+                return {'valid': False, 'message': f'タイムスタンプが古すぎます: {time_diff}秒の差'}
+            
+            return {'valid': True, 'message': 'OK'}
+            
+        except Exception as e:
+            return {'valid': False, 'message': f'検証エラー: {str(e)}'}
+    
+    def _process_sensor_data(self, sensor_data, request):
+        """センサーデータの処理"""
+        processed_data = sensor_data.copy()
+        
+        # 警報処理
+        if self.enable_alert_processing and 'alert' in sensor_data:
+            processed_data['alert_processed'] = True
+            if self.debug:
+                print(f"  警報データを処理しました: {sensor_data['alert']}")
+        
+        # 災害情報処理
+        if self.enable_disaster_processing and 'disaster' in sensor_data:
+            processed_data['disaster_processed'] = True
+            if self.debug:
+                print(f"  災害情報を処理しました: {sensor_data['disaster']}")
+        
+        # 処理時刻を追加
+        processed_data['processed_at'] = datetime.now().isoformat()
+        
+        return processed_data
+    
+    def _setup_log_file(self):
+        """ログファイルの設定"""
+        try:
+            # ログディレクトリを作成
+            self.log_file_path.parent.mkdir(parents=True, exist_ok=True)
+            
+            # ログファイルの初期化（存在しない場合はヘッダーを書き込み）
+            if not self.log_file_path.exists():
+                with open(self.log_file_path, 'w', encoding='utf-8') as f:
+                    f.write("timestamp,area_code,weather_code,temperature,precipitation_prob,alert,disaster\n")
+            
+            if self.debug:
+                print(f"[{self.server_name}] ログファイルを初期化しました: {self.log_file_path}")
+                
+        except Exception as e:
+            print(f"[{self.server_name}] ログファイル初期化エラー: {e}")
+            if self.debug:
+                traceback.print_exc()
+    
+    def _log_report_data(self, request, sensor_data, source_addr=None):
+        """レポートデータをログファイルに追記（高速化版）"""
+        if not self.enable_file_logging:
+            return
+            
+        try:
+            # CSVライクな1行を作成
+            timestamp = datetime.now().isoformat()
+            area_code = request.area_code
+            weather_code = sensor_data.get('weather_code', '')
+            temperature = sensor_data.get('temperature', '')
+            precipitation_prob = sensor_data.get('precipitation_prob', '')
+            
+            # 配列データを文字列に変換
+            alert_data = sensor_data.get('alert', '')
+            if isinstance(alert_data, list):
+                alert_data = "; ".join(str(x) for x in alert_data)
+            
+            disaster_data = sensor_data.get('disaster', '')
+            if isinstance(disaster_data, list):
+                disaster_data = "; ".join(str(x) for x in disaster_data)
+            
+            # CSV形式の行を作成
+            log_line = f"{timestamp},{area_code},{weather_code},{temperature},{precipitation_prob},{alert_data},{disaster_data}\n"
+            
+            # ログファイルに追記（単純な追記のため高速）
+            with open(self.log_file_path, 'a', encoding='utf-8') as f:
+                f.write(log_line)
+            
+            if self.debug:
+                print(f"  ✓ ログファイルに追記: {area_code}")
+            
+        except Exception as e:
+            print(f"[{self.server_name}] ログファイル記録エラー: {e}")
+            if self.debug:
+                traceback.print_exc()
+    
+    def _save_to_database(self, request, sensor_data, source_addr=None):
+        """データベースに保存（実装予定）"""
+        if self.debug:
+            print(f"  [{self.server_name}] データベース保存: {sensor_data['area_code']} (未実装)")
+        # TODO: データベース保存機能を実装
+        pass
+    
+    
+    def create_response(self, request):
+        """
+        レスポンスを作成（BaseServerパターン - Type 4 → Type 5）
+        
+        Args:
+            request: ReportRequestオブジェクト
+            
+        Returns:
+            レスポンスのバイナリデータ
+        """
+        start_time = time.time()
+        timing_info = {}
+        
+        try:
+            # レポートカウント増加
+            with self.lock:
+                self.report_count += 1
+            
+            # 常にリクエスト受信をログ出力
+            print(f"\n[{self.server_name}] ===== REPORT REQUEST RECEIVED =====")
+            print(f"  パケットID: {request.packet_id}")
+            print(f"  エリアコード: {request.area_code}")
+            print(f"  タイムスタンプ: {time.ctime(request.timestamp)}")
+            print(f"  レポート番号: {self.report_count}")
+            
+            # センサーデータの抽出（時間計測）
+            extract_start = time.time()
+            sensor_data = self._extract_sensor_data(request)
+            timing_info['extract'] = time.time() - extract_start
+            print(f"  センサーデータタイプ: {sensor_data.get('data_types', [])}")
+            
+            # データ処理（時間計測）
+            process_start = time.time()
+            processed_data = self._process_sensor_data(sensor_data, request)
+            timing_info['process'] = time.time() - process_start
+            
+            # ログファイルに記録（時間計測）
+            log_start = time.time()
+            self._log_report_data(request, sensor_data, None)
+            timing_info['log'] = time.time() - log_start
+            if self.enable_file_logging:
+                print(f"  ✓ ログファイル記録完了 ({timing_info['log']*1000:.1f}ms)")
+            
+            # データベース保存（オプション）
+            if self.enable_database:
+                db_start = time.time()
+                self._save_to_database(request, sensor_data, None)
+                timing_info['database'] = time.time() - db_start
+            
+            # ACKレスポンス（Type 5）を作成（時間計測）
+            response_start = time.time()
+            response = ReportResponse.create_ack_response(
+                request=request,
+                version=self.version
+            )
+            
+            # 認証フラグ設定（認証が有効でレスポンス認証が有効な場合）
+            if self.auth_enabled and self._get_response_auth_config():
+                response.enable_auth(self.auth_passphrase)
+                response.set_auth_flags()
+                print(f"[{self.server_name}] Response Auth: ✓")
+            else:
+                print(f"[{self.server_name}] Response Auth: disabled")
+            
+            timing_info['response'] = time.time() - response_start
+            
+            # 成功カウント
+            with self.lock:
+                self.success_count += 1
+            
+            # 総処理時間
+            timing_info['total'] = time.time() - start_time
+            
+            print(f"  ✓ ACKレスポンス作成完了 ({timing_info['response']*1000:.1f}ms)")
+            print(f"  ✓ 成功率: {(self.success_count/self.report_count)*100:.1f}%")
+            
+            # 処理時間の詳細を出力
+            print(f"  📊 処理時間詳細:")
+            print(f"    - データ抽出: {timing_info['extract']*1000:.1f}ms")
+            print(f"    - データ処理: {timing_info['process']*1000:.1f}ms")
+            if self.enable_file_logging:
+                print(f"    - ログ記録: {timing_info['log']*1000:.1f}ms")
+            if 'database' in timing_info:
+                print(f"    - DB保存: {timing_info['database']*1000:.1f}ms")
+            print(f"    - レスポンス作成: {timing_info['response']*1000:.1f}ms")
+            print(f"    - 合計: {timing_info['total']*1000:.1f}ms")
+            
+            # 遅延警告（20ms以上の場合）
+            if timing_info['total'] > 0.02:
+                print(f"  ⚠️  遅延検出: 総処理時間が{timing_info['total']*1000:.1f}msです")
+                if self.enable_file_logging and timing_info['log'] > 0.005:
+                    print(f"     - ログ記録が遅い: {timing_info['log']*1000:.1f}ms")
+                if timing_info['extract'] > 0.005:
+                    print(f"     - データ抽出が遅い: {timing_info['extract']*1000:.1f}ms")
+            
+            print(f"  ===== RESPONSE SENT =====\n")
+            
+            return response.to_bytes()
+            
+        except Exception as e:
+            error_msg = f"レスポンス作成中にエラーが発生しました: {e}"
+            print(f"❌ [{self.server_name}] {error_msg}")
+            if self.debug:
+                traceback.print_exc()
+            raise
+    
+    def parse_request(self, data):
+        """
+        リクエストデータをパース（レポートパケット専用）
+        
+        Args:
+            data: 受信したバイナリデータ
+            
+        Returns:
+            ReportRequestインスタンス
+        """
+        # まず基本的なパケットを解析してタイプを確認
+        from common.packet import Request
+        temp_request = Request.from_bytes(data)
+        packet_type = temp_request.type
+        
+        # Type 4のみサポート
+        if packet_type == 4:
+            return ReportRequest.from_bytes(data)
+        else:
+            raise ValueError(f"サポートされていないパケットタイプ: {packet_type}")
+    
+    def _debug_print_request(self, data, parsed):
+        """リクエストのデバッグ情報を出力"""
+        if not self.debug:
+            return
+            
+        print(f"\n[{self.server_name}] === 受信レポートパケット ===")
+        print(f"Total Length: {len(data)} bytes")
+        print(f"Packet Class: {type(parsed).__name__}")
+        
+        print("\nHeader:")
+        print(f"Version: {parsed.version}")
+        print(f"Type: {parsed.type}")
+        print(f"Area Code: {parsed.area_code}")
+        print(f"Packet ID: {parsed.packet_id}")
+        print(f"Timestamp: {time.ctime(parsed.timestamp)}")
+        
+        print("\nFlags:")
+        print(f"Weather: {parsed.weather_flag}")
+        print(f"Temperature: {parsed.temperature_flag}")
+        print(f"POP: {parsed.pop_flag}")
+        print(f"Alert: {parsed.alert_flag}")
+        print(f"Disaster: {parsed.disaster_flag}")
+        
+        # センサーデータ情報
+        sensor_data = self._extract_sensor_data(parsed)
+        print(f"\nSensor Data: {sensor_data}")
+        
+        print("\nRaw Packet:")
+        print(self._hex_dump(data))
+        print("========================\n")
+    
+    def get_statistics(self):
+        """サーバー統計情報を取得"""
+        with self.lock:
+            return {
+                'server_name': self.server_name,
+                'total_requests': self.request_count,
+                'total_reports': self.report_count,
+                'successful_reports': self.success_count,
+                'errors': self.error_count,
+                'success_rate': (self.success_count / self.report_count * 100) if self.report_count > 0 else 0,
+                'uptime': time.time() - self.start_time if hasattr(self, 'start_time') else 0
+            }
+    
+    def _cleanup(self):
+        """派生クラス固有のクリーンアップ処理"""
+        if self.debug:
+            print(f"[{self.server_name}] クリーンアップ完了")
+
+
+if __name__ == "__main__":
+    # 設定ファイルから読み込んで起動
+    server = ReportServer()
     server.run()