--- conflicted
+++ resolved
@@ -1,643 +1,245 @@
-{
-<<<<<<< HEAD
-  "alert_pulldatetime": "2025-07-04T15:03:03+09:00",
-  "090010": {
-    "alert_info": [
-      "大雨注意報",
-      "雷注意報"
-    ]
-  },
-  "090020": {
-    "alert_info": [
-      "大雨注意報",
-      "雷注意報"
-    ]
-  },
-  "040010": {
-    "alert_info": [
-      "大雨注意報",
-      "雷注意報",
-      "洪水注意報"
-    ]
-  },
-  "040020": {
-    "alert_info": [
-      "大雨注意報",
-      "雷注意報",
-      "洪水注意報"
-    ]
-  },
-  "030010": {
-    "alert_info": [
-      "大雨警報",
-      "雷注意報",
-      "洪水注意報",
-      "大雨注意報"
-    ]
-  },
-  "030020": {
-    "alert_info": [
-      "雷注意報"
-    ]
-  },
-  "030030": {
-    "alert_info": [
-      "雷注意報"
-    ]
-  },
-  "070010": {
-    "alert_info": [
-      "大雨注意報",
-      "雷注意報",
-      "洪水注意報"
-    ]
-  },
-  "070020": {
-    "alert_info": [
-      "雷注意報"
-    ]
-  },
-  "070030": {
-    "alert_info": [
-      "雷注意報"
-    ]
-  },
-  "200010": {
-    "alert_info": [
-      "雷注意報"
-    ]
-  },
-  "200020": {
-=======
-  "alert_pulldatetime": "2025-07-06T09:10:53+09:00",
-  "090010": {
->>>>>>> ac444211
-    "alert_info": [
-      "雷注意報",
-<<<<<<< HEAD
-      "洪水注意報",
-      "濃霧注意報"
-    ]
-  },
-  "200030": {
-    "alert_info": [
-      "雷注意報"
-    ]
-  },
-  "020010": {
-    "alert_info": [
-      "雷注意報",
-      "濃霧注意報"
-    ]
-  },
-  "020020": {
-    "alert_info": [
-=======
-      "濃霧注意報",
->>>>>>> ac444211
-      "大雨注意報",
-      "洪水注意報",
-      "大雨警報"
-    ]
-  },
-<<<<<<< HEAD
-  "020030": {
-    "alert_info": [
-      "雷注意報"
-    ]
-  },
-  "060010": {
-=======
-  "090020": {
->>>>>>> ac444211
-    "alert_info": [
-      "雷注意報"
-    ]
-  },
-<<<<<<< HEAD
-  "060020": {
-    "alert_info": [
-      "雷注意報",
-      "洪水注意報"
-    ]
-  },
-  "060030": {
-=======
-  "200030": {
-    "alert_info": [
-      "雷注意報"
-    ]
-  },
-  "220010": {
->>>>>>> ac444211
-    "alert_info": [
-      "雷注意報"
-    ]
-  },
-<<<<<<< HEAD
-  "060040": {
-    "alert_info": [
-      "雷注意報",
-      "洪水注意報"
-    ]
-  },
-  "320010": {
-    "alert_info": [
-      "強風注意報"
-    ]
-  },
-  "320030": {
-=======
-  "220030": {
->>>>>>> ac444211
-    "alert_info": [
-      "強風注意報"
-    ]
-  },
-<<<<<<< HEAD
-  "140010": {
-=======
-  "220040": {
->>>>>>> ac444211
-    "alert_info": [
-      "雷注意報"
-    ]
-  },
-<<<<<<< HEAD
-  "140020": {
-    "alert_info": [
-      "雷注意報"
-    ]
-  },
-  "130010": {
-=======
-  "120010": {
-    "alert_info": [
-      "濃霧注意報",
-      "雷注意報"
-    ]
-  },
-  "120020": {
->>>>>>> ac444211
-    "alert_info": [
-      "濃霧注意報",
-      "雷注意報"
-    ]
-  },
-<<<<<<< HEAD
-  "120010": {
-    "alert_info": [
-      "雷注意報"
-    ]
-  },
-  "120020": {
-    "alert_info": [
-      "雷注意報"
-    ]
-  },
-  "120030": {
-    "alert_info": [
-      "雷注意報"
-    ]
-  },
-  "290010": {
-    "alert_info": [
-      "雷注意報"
-    ]
-  },
-  "290020": {
-    "alert_info": [
-      "雷注意報"
-    ]
-  },
-  "300010": {
-    "alert_info": [
-      "雷注意報"
-    ]
-  },
-  "300020": {
-    "alert_info": [
-      "雷注意報"
-    ]
-  },
-  "013010": {
-    "alert_info": [
-      "雷注意報",
-      "濃霧注意報"
-    ]
-  },
-  "013020": {
-=======
-  "120030": {
-    "alert_info": [
-      "濃霧注意報",
-      "雷注意報"
-    ]
-  },
-  "080010": {
-    "alert_info": [
-      "濃霧注意報",
-      "雷注意報"
-    ]
-  },
-  "080020": {
-    "alert_info": [
-      "濃霧注意報",
-      "雷注意報"
-    ]
-  },
-  "030010": {
-    "alert_info": [
-      "濃霧注意報"
-    ]
-  },
-  "030020": {
-    "alert_info": [
-      "濃霧注意報"
-    ]
-  },
-  "030030": {
->>>>>>> ac444211
-    "alert_info": [
-      "濃霧注意報"
-    ]
-  },
-<<<<<<< HEAD
-  "013030": {
-    "alert_info": [
-      "雷注意報",
-=======
-  "130030": {
-    "alert_info": [
->>>>>>> ac444211
-      "濃霧注意報"
-    ]
-  },
-  "340010": {
-    "alert_info": [
-      "雷注意報"
-    ]
-  },
-  "340020": {
-    "alert_info": [
-      "雷注意報"
-    ]
-  },
-<<<<<<< HEAD
-  "330010": {
-    "alert_info": [
-      "雷注意報"
-    ]
-  },
-  "330020": {
-    "alert_info": [
-      "雷注意報"
-    ]
-  },
-  "280010": {
-=======
-  "473000": {
->>>>>>> ac444211
-    "alert_info": [
-      "雷注意報"
-    ]
-  },
-<<<<<<< HEAD
-  "280020": {
-    "alert_info": [
-      "雷注意報",
-      "高潮注意報"
-    ]
-  },
-  "260010": {
-=======
-  "460040": {
->>>>>>> ac444211
-    "alert_info": [
-      "雷注意報"
-    ]
-  },
-<<<<<<< HEAD
-  "260020": {
-=======
-  "190010": {
->>>>>>> ac444211
-    "alert_info": [
-      "雷注意報"
-    ]
-  },
-<<<<<<< HEAD
-  "250010": {
-    "alert_info": [
-      "雷注意報"
-    ]
-  },
-  "250020": {
-=======
-  "190020": {
->>>>>>> ac444211
-    "alert_info": [
-      "雷注意報"
-    ]
-  },
-<<<<<<< HEAD
-  "310010": {
-    "alert_info": [
-      "雷注意報"
-    ]
-  },
-  "310020": {
-    "alert_info": [
-      "雷注意報"
-    ]
-  },
-  "270000": {
-    "alert_info": [
-      "雷注意報"
-    ]
-  },
-  "014030": {
-    "alert_info": [
-      "雷注意報",
-      "濃霧注意報"
-    ]
-  },
-  "014010": {
-    "alert_info": [
-      "雷注意報",
-      "濃霧注意報"
-    ]
-  },
-  "014020": {
-    "alert_info": [
-      "雷注意報",
-      "濃霧注意報"
-    ]
-  },
-  "430010": {
-=======
-  "110030": {
-    "alert_info": [
-      "濃霧注意報",
-      "雷注意報"
-    ]
-  },
-  "100010": {
-    "alert_info": [
-      "雷注意報",
-      "大雨注意報",
-      "洪水注意報",
-      "大雨警報",
-      "洪水警報"
-    ]
-  },
-  "100020": {
->>>>>>> ac444211
-    "alert_info": [
-      "雷注意報"
-    ]
-  },
-<<<<<<< HEAD
-  "430020": {
-    "alert_info": [
-      "雷注意報"
-    ]
-  },
-  "430040": {
-    "alert_info": [
-      "雷注意報"
-    ]
-  },
-  "440010": {
-    "alert_info": [
-      "雷注意報"
-    ]
-  },
-  "440020": {
-    "alert_info": [
-      "雷注意報"
-    ]
-  },
-  "440030": {
-    "alert_info": [
-      "雷注意報"
-    ]
-  },
-  "440040": {
-    "alert_info": [
-      "雷注意報"
-    ]
-  },
-  "220010": {
-    "alert_info": [
-      "雷注意報"
-    ]
-  },
-  "220020": {
-    "alert_info": [
-      "雷注意報"
-    ]
-  },
-  "220030": {
-=======
-  "200010": {
-    "alert_info": [
-      "濃霧注意報"
-    ]
-  },
-  "200020": {
-    "alert_info": [
-      "濃霧注意報"
-    ]
-  },
-  "160010": {
->>>>>>> ac444211
-    "alert_info": [
-      "高潮注意報"
-    ]
-  },
-<<<<<<< HEAD
-  "220040": {
-=======
-  "160020": {
->>>>>>> ac444211
-    "alert_info": [
-      "高潮注意報"
-    ]
-  },
-<<<<<<< HEAD
-  "460040": {
-    "alert_info": [
-      "雷注意報"
-=======
-  "350010": {
-    "alert_info": [
-      "強風注意報"
->>>>>>> ac444211
-    ]
-  },
-  "350020": {
-    "alert_info": [
-      "雷注意報"
-    ]
-  },
-  "350030": {
-    "alert_info": [
-      "強風注意報"
-    ]
-  },
-<<<<<<< HEAD
-  "460030": {
-=======
-  "350040": {
->>>>>>> ac444211
-    "alert_info": [
-      "強風注意報"
-    ]
-  },
-  "230010": {
-    "alert_info": [
-      "高潮注意報"
-    ]
-  },
-  "230020": {
-    "alert_info": [
-      "雷注意報"
-    ]
-  },
-<<<<<<< HEAD
-  "050010": {
-    "alert_info": [
-      "雷注意報"
-    ]
-  },
-  "050020": {
-    "alert_info": [
-      "雷注意報"
-    ]
-  },
-  "210010": {
-    "alert_info": [
-      "雷注意報"
-    ]
-  },
-  "210020": {
-    "alert_info": [
-      "雷注意報"
-    ]
-  },
-  "450010": {
-    "alert_info": [
-      "雷注意報"
-    ]
-  },
-  "450020": {
-    "alert_info": [
-      "雷注意報"
-    ]
-  },
-  "450030": {
-    "alert_info": [
-      "雷注意報"
-    ]
-  },
-  "450040": {
-    "alert_info": [
-      "雷注意報"
-    ]
-  },
-  "360010": {
-    "alert_info": [
-      "雷注意報"
-    ]
-  },
-  "360020": {
-    "alert_info": [
-      "雷注意報"
-    ]
-  },
-  "390010": {
-=======
-  "471010": {
->>>>>>> ac444211
-    "alert_info": [
-      "雷注意報"
-    ]
-  },
-  "390020": {
-    "alert_info": [
-      "雷注意報"
-    ]
-  },
-  "390030": {
-    "alert_info": [
-      "雷注意報"
-    ]
-  },
-<<<<<<< HEAD
-  "160010": {
-    "alert_info": [
-      "雷注意報"
-    ]
-  },
-  "160020": {
-    "alert_info": [
-      "雷注意報"
-    ]
-  },
-  "150010": {
-    "alert_info": [
-      "雷注意報"
-    ]
-  },
-  "150020": {
-=======
-  "011000": {
-    "alert_info": [
-      "強風注意報",
-      "濃霧注意報"
-    ]
-  },
-  "110010": {
->>>>>>> ac444211
-    "alert_info": [
-      "大雨注意報",
-      "雷注意報"
-    ]
-  },
-<<<<<<< HEAD
-  "150030": {
-=======
-  "110020": {
->>>>>>> ac444211
-    "alert_info": [
-      "大雨注意報",
-      "雷注意報",
-      "洪水注意報"
-    ]
-  },
-<<<<<<< HEAD
-  "015010": {
-    "alert_info": [
-      "雷注意報",
-      "濃霧注意報"
-    ]
-  },
-  "015020": {
-    "alert_info": [
-      "雷注意報",
-      "濃霧注意報"
-=======
-  "320010": {
-    "alert_info": [
-      "強風注意報",
-      "高潮注意報"
-    ]
-  },
-  "320020": {
-    "alert_info": [
-      "高潮注意報"
->>>>>>> ac444211
-    ]
-  }
+{
+  "alert_pulldatetime": "2025-07-06T09:10:53+09:00",
+  "090010": {
+    "alert_info": [
+      "雷注意報",
+      "濃霧注意報",
+      "大雨注意報",
+      "洪水注意報",
+      "大雨警報"
+    ]
+  },
+  "090020": {
+    "alert_info": [
+      "雷注意報",
+      "濃霧注意報"
+    ]
+  },
+  "200030": {
+    "alert_info": [
+      "雷注意報"
+    ]
+  },
+  "220010": {
+    "alert_info": [
+      "雷注意報"
+    ]
+  },
+  "220030": {
+    "alert_info": [
+      "雷注意報"
+    ]
+  },
+  "220040": {
+    "alert_info": [
+      "雷注意報"
+    ]
+  },
+  "120010": {
+    "alert_info": [
+      "濃霧注意報",
+      "雷注意報"
+    ]
+  },
+  "120020": {
+    "alert_info": [
+      "濃霧注意報",
+      "雷注意報"
+    ]
+  },
+  "020010": {
+    "alert_info": [
+      "濃霧注意報",
+      "雷注意報"
+    ]
+  },
+  "080010": {
+    "alert_info": [
+      "濃霧注意報",
+      "雷注意報"
+    ]
+  },
+  "080020": {
+    "alert_info": [
+      "濃霧注意報",
+      "雷注意報"
+    ]
+  },
+  "020020": {
+    "alert_info": [
+      "濃霧注意報"
+    ]
+  },
+  "030020": {
+    "alert_info": [
+      "濃霧注意報"
+    ]
+  },
+  "030030": {
+    "alert_info": [
+      "濃霧注意報"
+    ]
+  },
+  "130030": {
+    "alert_info": [
+      "濃霧注意報"
+    ]
+  },
+  "474010": {
+    "alert_info": [
+      "雷注意報"
+    ]
+  },
+  "120010": {
+    "alert_info": [
+      "雷注意報"
+    ]
+  },
+  "473000": {
+    "alert_info": [
+      "雷注意報"
+    ]
+  },
+  "460040": {
+    "alert_info": [
+      "雷注意報"
+    ]
+  },
+  "190010": {
+    "alert_info": [
+      "雷注意報"
+    ]
+  },
+  "190020": {
+    "alert_info": [
+      "雷注意報"
+    ]
+  },
+  "110030": {
+    "alert_info": [
+      "濃霧注意報",
+      "雷注意報"
+    ]
+  },
+  "100010": {
+    "alert_info": [
+      "雷注意報",
+      "大雨注意報",
+      "洪水注意報",
+      "大雨警報",
+      "洪水警報"
+    ]
+  },
+  "100020": {
+    "alert_info": [
+      "雷注意報"
+    ]
+  },
+  "200010": {
+    "alert_info": [
+      "濃霧注意報"
+    ]
+  },
+  "200020": {
+    "alert_info": [
+      "濃霧注意報"
+    ]
+  },
+  "160010": {
+    "alert_info": [
+      "高潮注意報"
+    ]
+  },
+  "160020": {
+    "alert_info": [
+      "高潮注意報"
+    ]
+  },
+  "350010": {
+    "alert_info": [
+      "強風注意報"
+    ]
+  },
+  "350020": {
+    "alert_info": [
+      "強風注意報"
+    ]
+  },
+  "350030": {
+    "alert_info": [
+      "雷注意報"
+    ]
+  },
+  "350040": {
+    "alert_info": [
+      "強風注意報"
+    ]
+  },
+  "440020": {
+    "alert_info": [
+      "高潮注意報"
+    ]
+  },
+  "440030": {
+    "alert_info": [
+      "雷注意報"
+    ]
+  },
+  "471010": {
+    "alert_info": [
+      "雷注意報"
+    ]
+  },
+  "360020": {
+    "alert_info": [
+      "雷注意報"
+    ]
+  },
+  "390010": {
+    "alert_info": [
+      "雷注意報"
+    ]
+  },
+  "011000": {
+    "alert_info": [
+      "強風注意報",
+      "濃霧注意報"
+    ]
+  },
+  "110010": {
+    "alert_info": [
+      "大雨注意報",
+      "雷注意報"
+    ]
+  },
+  "110020": {
+    "alert_info": [
+      "大雨注意報",
+      "雷注意報",
+      "洪水注意報"
+    ]
+  },
+  "320010": {
+    "alert_info": [
+      "強風注意報",
+      "高潮注意報"
+    ]
+  },
+  "320020": {
+    "alert_info": [
+      "高潮注意報"
+    ]
+  },
+  "015010": {
+    "alert_info": [
+      "雷注意報",
+      "濃霧注意報"
+    ]
+  },
+  "015020": {
+    "alert_info": [
+      "雷注意報",
+      "濃霧注意報"
+    ]
+  }
 }