@echo off
chcp 65001 > nul
echo WIPサーバー起動中...

set CURRENT_DIR=%cd%
set PYTHONPATH=%CURRENT_DIR%;%PYTHONPATH%

@REM wt ^
@REM   new-tab cmd /k "cd /d %CURRENT_DIR% && conda activate U22-WIP && python python/launch_server.py --weather --debug" ^
@REM   ; split-pane -V cmd /k "cd /d %CURRENT_DIR% && conda activate U22-WIP && python python/launch_server.py --query --debug --noupdate" ^
@REM   ; focus-pane -t 0 ^
@REM   ; split-pane -H cmd /k "cd /d %CURRENT_DIR% && conda activate U22-WIP && python python/launch_server.py --location --debug" ^
@REM   ; focus-pane -t 1 ^
@REM   ; split-pane -H cmd /k "cd /d %CURRENT_DIR% && conda activate U22-WIP && python python/launch_server.py --report --debug" ^
@REM   ; split-pane -V cmd /k "cd /d %CURRENT_DIR% && conda activate U22-WIP && python python/application/map/start_fastapi_server.py --debug" ^

wt ^
  new-tab cmd /k "cd /d %CURRENT_DIR% && conda activate U22-WIP && python python/launch_server.py --weather" ^
  ; split-pane -V cmd /k "cd /d %CURRENT_DIR% && conda activate U22-WIP && python python/launch_server.py --query" ^
  ; focus-pane -t 0 ^
  ; split-pane -H cmd /k "cd /d %CURRENT_DIR% && conda activate U22-WIP && python python/launch_server.py --location" ^
  ; focus-pane -t 1 ^
<<<<<<< HEAD
  ; split-pane -H cmd /k "cd /d %CURRENT_DIR% && conda activate U22-2025 && python python/launch_server.py --report --debug" ^
  ; split-pane -V cmd /k "cd /d %CURRENT_DIR%/python/application/map && conda activate U22-2025 && python app.py"

start http://localhost
=======
  ; split-pane -H cmd /k "cd /d %CURRENT_DIR% && conda activate U22-WIP && python python/launch_server.py --report" ^
  ; split-pane -V cmd /k "cd /d %CURRENT_DIR% && conda activate U22-WIP && python python/application/map/start_fastapi_server.py" ^
start http://localhost:5000
>>>>>>> 74f85572

echo すべてのサーバーが起動しました。<|MERGE_RESOLUTION|>--- conflicted
+++ resolved
@@ -1,34 +1,27 @@
-@echo off
-chcp 65001 > nul
-echo WIPサーバー起動中...
-
-set CURRENT_DIR=%cd%
-set PYTHONPATH=%CURRENT_DIR%;%PYTHONPATH%
-
-@REM wt ^
-@REM   new-tab cmd /k "cd /d %CURRENT_DIR% && conda activate U22-WIP && python python/launch_server.py --weather --debug" ^
-@REM   ; split-pane -V cmd /k "cd /d %CURRENT_DIR% && conda activate U22-WIP && python python/launch_server.py --query --debug --noupdate" ^
-@REM   ; focus-pane -t 0 ^
-@REM   ; split-pane -H cmd /k "cd /d %CURRENT_DIR% && conda activate U22-WIP && python python/launch_server.py --location --debug" ^
-@REM   ; focus-pane -t 1 ^
-@REM   ; split-pane -H cmd /k "cd /d %CURRENT_DIR% && conda activate U22-WIP && python python/launch_server.py --report --debug" ^
-@REM   ; split-pane -V cmd /k "cd /d %CURRENT_DIR% && conda activate U22-WIP && python python/application/map/start_fastapi_server.py --debug" ^
-
-wt ^
-  new-tab cmd /k "cd /d %CURRENT_DIR% && conda activate U22-WIP && python python/launch_server.py --weather" ^
-  ; split-pane -V cmd /k "cd /d %CURRENT_DIR% && conda activate U22-WIP && python python/launch_server.py --query" ^
-  ; focus-pane -t 0 ^
-  ; split-pane -H cmd /k "cd /d %CURRENT_DIR% && conda activate U22-WIP && python python/launch_server.py --location" ^
-  ; focus-pane -t 1 ^
-<<<<<<< HEAD
-  ; split-pane -H cmd /k "cd /d %CURRENT_DIR% && conda activate U22-2025 && python python/launch_server.py --report --debug" ^
-  ; split-pane -V cmd /k "cd /d %CURRENT_DIR%/python/application/map && conda activate U22-2025 && python app.py"
-
-start http://localhost
-=======
-  ; split-pane -H cmd /k "cd /d %CURRENT_DIR% && conda activate U22-WIP && python python/launch_server.py --report" ^
-  ; split-pane -V cmd /k "cd /d %CURRENT_DIR% && conda activate U22-WIP && python python/application/map/start_fastapi_server.py" ^
-start http://localhost:5000
->>>>>>> 74f85572
-
+@echo off
+chcp 65001 > nul
+echo WIPサーバー起動中...
+
+set CURRENT_DIR=%cd%
+set PYTHONPATH=%CURRENT_DIR%;%PYTHONPATH%
+
+@REM wt ^
+@REM   new-tab cmd /k "cd /d %CURRENT_DIR% && conda activate U22-WIP && python python/launch_server.py --weather --debug" ^
+@REM   ; split-pane -V cmd /k "cd /d %CURRENT_DIR% && conda activate U22-WIP && python python/launch_server.py --query --debug --noupdate" ^
+@REM   ; focus-pane -t 0 ^
+@REM   ; split-pane -H cmd /k "cd /d %CURRENT_DIR% && conda activate U22-WIP && python python/launch_server.py --location --debug" ^
+@REM   ; focus-pane -t 1 ^
+@REM   ; split-pane -H cmd /k "cd /d %CURRENT_DIR% && conda activate U22-WIP && python python/launch_server.py --report --debug" ^
+@REM   ; split-pane -V cmd /k "cd /d %CURRENT_DIR% && conda activate U22-WIP && python python/application/map/start_fastapi_server.py --debug" ^
+
+wt ^
+  new-tab cmd /k "cd /d %CURRENT_DIR% && conda activate U22-WIP && python python/launch_server.py --weather" ^
+  ; split-pane -V cmd /k "cd /d %CURRENT_DIR% && conda activate U22-WIP && python python/launch_server.py --query" ^
+  ; focus-pane -t 0 ^
+  ; split-pane -H cmd /k "cd /d %CURRENT_DIR% && conda activate U22-WIP && python python/launch_server.py --location" ^
+  ; focus-pane -t 1 ^
+  ; split-pane -H cmd /k "cd /d %CURRENT_DIR% && conda activate U22-WIP && python python/launch_server.py --report" ^
+  ; split-pane -V cmd /k "cd /d %CURRENT_DIR% && conda activate U22-WIP && python python/application/map/start_fastapi_server.py" ^
+start http://localhost:5000
+
 echo すべてのサーバーが起動しました。