#include "wiplib/client/client.hpp"
#include "wiplib/error.hpp"
#include <stdexcept>
#include <utility>

namespace wiplib::client {

Client::Client(
    std::optional<std::string> host,
    std::optional<uint16_t> port,
    std::optional<ServerConfig> server_config,
    bool debug,
    std::optional<double> latitude,
    std::optional<double> longitude,
    std::optional<std::string> area_code
) : debug_(debug) {
    // サーバー設定の初期化
    config_ = server_config.value_or(ServerConfig{});
    if (host.has_value()) {
        config_.host = host.value();
    }
    if (port.has_value()) {
        config_.port = port.value();
    }

    // 状態の初期化
    state_.latitude = latitude;
    state_.longitude = longitude;
    state_.area_code = area_code;

    // ポート番号の検証
    validate_port();

    try {
        initialize_wip_client();
        initialize_report_client();
    } catch (const std::exception& e) {
        throw std::runtime_error("111: クライアント初期化失敗 - " + std::string(e.what()));
    }

    // デバッグログ出力
    if (debug_) {
        // TODO: ログフォーマッター実装後に有効化
        // auto init_log = UnifiedLogFormatter::format_communication_log(
        //     "WIPClient", "connected to", config_.host, config_.port, 0, 
        //     {{"Initial State", state_.to_string()}}
        // );
        // logger.debug(init_log);
    }
}

std::optional<double> Client::latitude() const noexcept {
    return state_.latitude;
}

std::optional<double> Client::longitude() const noexcept {
    return state_.longitude;
}

std::optional<std::string> Client::area_code() const noexcept {
    return state_.area_code;
}

void Client::set_coordinates(double lat, double lon) {
    state_.latitude = lat;
    state_.longitude = lon;
    if (wip_client_) {
        wip_client_->set_coordinates(lat, lon);
    }
}


void Client::set_server(const std::string& host) {
    config_.host = host;
    // クライアントの再初期化が必要
    initialize_wip_client();
    initialize_report_client();
}

void Client::set_server(const std::string& host, uint16_t port) {
    config_.host = host;
    config_.port = port;
    validate_port();
    // クライアントの再初期化が必要
    initialize_wip_client();
    initialize_report_client();
}

void Client::set_auth_config(const AuthConfig& auth_config) {
    // WIPClientに認証設定を渡す
    if (wip_client_) {
        wip_client_->set_auth_config(auth_config);
    }
}

void Client::close() {
    if (wip_client_) {
        wip_client_->close();
        wip_client_.reset();
    }
    if (report_client_) {
        report_client_->close();
        report_client_.reset();
    }
}

ClientSnapshot Client::get_state() const noexcept {
    ClientSnapshot snapshot;
    snapshot.latitude = state_.latitude;
    snapshot.longitude = state_.longitude;
    snapshot.area_code = state_.area_code;
    snapshot.host = config_.host;
    snapshot.port = config_.port;
    return snapshot;
}

Result<WeatherData> Client::get_weather(
    bool weather, bool temperature, bool precipitation_prob,
    bool alert, bool disaster, uint8_t day, bool proxy
) {
    // 座標が設定されているかチェック
    if (!state_.latitude.has_value() || !state_.longitude.has_value()) {
        if (!state_.area_code.has_value()) {
            return Result<WeatherData>(make_error_code(WipErrc::invalid_packet));
        }
        // エリアコードで取得
        auto options = build_options(weather, temperature, precipitation_prob, alert, disaster, day);
        return wip_client_->get_weather_by_area_code(state_.area_code.value(), options, proxy);
    }
    
    // 座標で取得
    auto options = build_options(weather, temperature, precipitation_prob, alert, disaster, day);
    return wip_client_->get_weather_by_coordinates(
        state_.latitude.value(), state_.longitude.value(), options, proxy
    );
}

Result<WeatherData> Client::get_weather_by_coordinates(
    double lat, double lon,
    bool weather, bool temperature, bool precipitation_prob,
    bool alert, bool disaster, uint8_t day, bool proxy
) {
    auto options = build_options(weather, temperature, precipitation_prob, alert, disaster, day);
    return wip_client_->get_weather_by_coordinates(lat, lon, options, proxy);
}

Result<WeatherData> Client::get_weather_by_area_code(
    std::string_view area_code,
    bool weather, bool temperature, bool precipitation_prob,
    bool alert, bool disaster, uint8_t day, bool proxy
) {
    auto options = build_options(weather, temperature, precipitation_prob, alert, disaster, day);
    return wip_client_->get_weather_by_area_code(area_code, options, proxy);
}

WeatherOptions Client::build_options(bool weather, bool temperature, bool precipitation_prob, 
                                    bool alert, bool disaster, uint8_t day) const {
    WeatherOptions options;
    options.weather = weather;
    options.temperature = temperature;
    options.precipitation_prob = precipitation_prob;
    options.alert = alert;
    options.disaster = disaster;
    options.day = day;
    return options;
}

void Client::validate_port() const {
    if (config_.port < 1 || config_.port > 65535) {
        throw std::invalid_argument("112: 無効なポート番号");
    }
}

void Client::initialize_wip_client() {
    wip_client_ = std::make_unique<WipClient>(config_, debug_);
    // 既存の状態を同期
    if (state_.latitude.has_value() && state_.longitude.has_value()) {
        wip_client_->set_coordinates(state_.latitude.value(), state_.longitude.value());
    }
    if (state_.area_code.has_value()) {
        wip_client_->set_area_code(state_.area_code.value());
    }
}

void Client::initialize_report_client() {
    report_client_ = std::make_unique<ReportClient>(config_.host, config_.port, debug_);
}

<<<<<<< HEAD
// レポート送信API（ReportClientへの委譲）
void Client::set_sensor_data(const std::string& area_code, 
=======
// レポート送信API（SimpleReportClientへの委譲）
void Client::set_sensor_data(const std::string& area_code,
>>>>>>> 45c1eebb
                            std::optional<int> weather_code,
                            std::optional<float> temperature,
                            std::optional<int> precipitation_prob,
                            std::optional<std::vector<std::string>> alert,
                            std::optional<std::vector<std::string>> disaster) {
    if (!report_client_) {
        initialize_report_client();
    }
    // 新しい警報・災害情報フィールドもそのまま委譲
    report_client_->set_sensor_data(area_code, weather_code, temperature, precipitation_prob, alert, disaster);
}

void Client::set_area_code(const std::string& area_code) {
    // 内部状態も更新
    state_.area_code = area_code;
    if (wip_client_) {
        wip_client_->set_area_code(area_code);
    }
    if (!report_client_) {
        initialize_report_client();
    }
    report_client_->set_area_code(area_code);
}

void Client::set_weather_code(int weather_code) {
    if (!report_client_) {
        initialize_report_client();
    }
    report_client_->set_weather_code(weather_code);
}

void Client::set_temperature(float temperature) {
    if (!report_client_) {
        initialize_report_client();
    }
    report_client_->set_temperature(temperature);
}

void Client::set_precipitation_prob(int precipitation_prob) {
    if (!report_client_) {
        initialize_report_client();
    }
    report_client_->set_precipitation_prob(precipitation_prob);
}

void Client::set_alert(const std::vector<std::string>& alert) {
    if (!report_client_) {
        initialize_report_client();
    }
    report_client_->set_alert(alert);
}

void Client::set_disaster(const std::vector<std::string>& disaster) {
    if (!report_client_) {
        initialize_report_client();
    }
    report_client_->set_disaster(disaster);
}

Result<ReportResult> Client::send_report_data() {
    if (!report_client_) {
        initialize_report_client();
    }
    return report_client_->send_report_data();
}

std::future<Result<ReportResult>> Client::send_report_data_async() {
    if (!report_client_) {
        initialize_report_client();
    }
    return report_client_->send_report_data_async();
}

Result<ReportResult> Client::send_data_simple() {
    if (!report_client_) {
        initialize_report_client();
    }
    return report_client_->send_data_simple();
}

std::unordered_map<std::string, std::any> Client::get_current_data() const {
    if (!report_client_) {
        return {};
    }
    return report_client_->get_current_data();
}

void Client::clear_data() {
    if (!report_client_) {
        initialize_report_client();
    }
    report_client_->clear_data();
}

Result<ReportResult> Client::send_report() {
    if (!report_client_) {
        initialize_report_client();
    }
    return report_client_->send_report();
}

Result<ReportResult> Client::send_current_data() {
    if (!report_client_) {
        initialize_report_client();
    }
    return report_client_->send_current_data();
}

} // namespace wiplib::client<|MERGE_RESOLUTION|>--- conflicted
+++ resolved
@@ -186,13 +186,8 @@
     report_client_ = std::make_unique<ReportClient>(config_.host, config_.port, debug_);
 }
 
-<<<<<<< HEAD
 // レポート送信API（ReportClientへの委譲）
-void Client::set_sensor_data(const std::string& area_code, 
-=======
-// レポート送信API（SimpleReportClientへの委譲）
 void Client::set_sensor_data(const std::string& area_code,
->>>>>>> 45c1eebb
                             std::optional<int> weather_code,
                             std::optional<float> temperature,
                             std::optional<int> precipitation_prob,
