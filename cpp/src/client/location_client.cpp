--- conflicted
+++ resolved
@@ -18,13 +18,10 @@
 #include <optional>
 #include <sstream>
 #include <iomanip>
-<<<<<<< HEAD
 #include <fstream>
 #include <filesystem>
 #include <regex>
-=======
 #include <cstdlib>
->>>>>>> 578b20ff
 
 #if defined(_WIN32)
 #  include <winsock2.h>
