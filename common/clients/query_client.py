"""
Query Client - 改良版（専用パケットクラス使用）
Query Serverとの通信を行うクライアント（サーバー間通信用）
"""

import socket
import struct
import time
import threading
import concurrent.futures

from ..packet import QueryRequest, QueryResponse
from .utils.packet_id_generator import PacketIDGenerator12Bit

PIDG = PacketIDGenerator12Bit()


class QueryClient:
    """Query Serverと通信するクライアント（専用パケットクラス使用）"""
    
    def __init__(self, host='localhost', port=4111, debug=False):
        """
        初期化
        
        Args:
            host: Query Serverのホスト
            port: Query Serverのポート
            debug: デバッグモード
        """
        self.host = host
        self.port = port
        self.debug = debug
        self.VERSION = 1
        
    def _hex_dump(self, data):
        """バイナリデータのhexダンプを作成"""
        hex_str = ' '.join(f'{b:02x}' for b in data)
        ascii_str = ''.join(chr(b) if 32 <= b <= 126 else '.' for b in data)
        return f"Hex: {hex_str}\nASCII: {ascii_str}"
        
    def _debug_print_request(self, request, area_code):
        """リクエストのデバッグ情報を出力（改良版）"""
        if not self.debug:
            return
            
        print("\n=== SENDING QUERY REQUEST PACKET ===")
        print(f"Total Length: {len(request.to_bytes())} bytes")
        print(f"Area Code: {area_code}")
        
        # 専用クラスのメソッドを使用
        if hasattr(request, 'get_requested_data_types'):
            requested_data = request.get_requested_data_types()
            print(f"Requested Data: {requested_data}")
            
        if hasattr(request, 'get_source_info'):
            source = request.get_source_info()
            print(f"Source: {source}")
        
        print("\nRaw Packet:")
        print(self._hex_dump(request.to_bytes()))
        print("============================\n")
        
    def _debug_print_response(self, response):
        """レスポンスのデバッグ情報を出力（改良版）"""
        if not self.debug:
            return
            
        print("\n=== RECEIVED QUERY RESPONSE PACKET ===")
        print(f"Total Length: {len(response.to_bytes())} bytes")
        
        # 専用クラスのメソッドを使用
        if hasattr(response, 'get_response_summary'):
            summary = response.get_response_summary()
            print(f"\nResponse Summary: {summary}")
            
        if hasattr(response, 'is_success'):
            print(f"Success: {response.is_success()}")
            
        # 気象データの詳細
        if hasattr(response, 'get_weather_code'):
            weather_code = response.get_weather_code()
            if weather_code is not None:
                print(f"Weather Code: {weather_code}")
                
        if hasattr(response, 'get_temperature_celsius'):
            temp = response.get_temperature_celsius()
            if temp is not None:
                print(f"Temperature: {temp}℃")
                
<<<<<<< HEAD
        if hasattr(response, 'get_precipitation_prob_percentage'):
            pops = response.get_precipitation_prob_percentage()
            if pops is not None:
                print(f"precipitation_prob: {pops}%")
=======
        if hasattr(response, 'get_precipitation_prob'):
            pop = response.get_precipitation_prob()
            if pop is not None:
                print(f"Precipitation: {pop}%")
>>>>>>> 9f1292d5
                
        if hasattr(response, 'get_alerts'):
            alerts = response.get_alerts()
            if alerts:
                print(f"Alerts: {alerts}")
                
        if hasattr(response, 'get_disaster_info'):
            disaster = response.get_disaster_info()
            if disaster:
                print(f"Disaster Info: {disaster}")
        
        print("\nRaw Packet:")
        print(self._hex_dump(response.to_bytes()))
        print("==============================\n")

    def get_weather_data(self, area_code, weather=False, temperature=False, 
                        precipitation_prob=False, alerts=False, disaster=False, 
                        source=None, timeout=5.0):
        """
        指定されたエリアの気象データを取得する（改良版）
        
        Args:
            area_code: エリアコード
            weather: 天気データを取得するか
            temperature: 気温データを取得するか
            precipitation_prob: 降水確率データを取得するか
            alerts: 警報データを取得するか
            disaster: 災害情報データを取得するか
            source: 送信元情報（プロキシルーティング用）
            timeout: タイムアウト時間（秒）
            
        Returns:
            dict: 取得した気象データ
        """
        sock = socket.socket(socket.AF_INET, socket.SOCK_DGRAM)
        sock.settimeout(timeout)
        
        try:
            start_time = time.time()
            
            # 専用クラスでリクエスト作成（大幅に簡潔になった）
            request_start = time.time()
            request = QueryRequest.create_weather_data_request(
                area_code=area_code,
                packet_id=PIDG.next_id(),
                weather=weather,
                temperature=temperature,
                precipitation_prob=precipitation_prob,
                alerts=alerts,
                disaster=disaster,
                source=source,
                version=self.VERSION
            )
            request_time = time.time() - request_start
            
            self._debug_print_request(request, area_code)
            
            # リクエスト送信
            network_start = time.time()
            sock.sendto(request.to_bytes(), (self.host, self.port))
            
            # レスポンス受信（専用クラス使用）
            response_data, server_addr = sock.recvfrom(1024)
            network_time = time.time() - network_start
            
            # レスポンス解析（専用クラス使用）
            parse_start = time.time()
            response = QueryResponse.from_bytes(response_data)
            parse_time = time.time() - parse_start
            
            self._debug_print_response(response)
            
            # 専用クラスのメソッドで結果を簡単に取得
            if response.is_success():
                result = response.get_weather_data()
                
                # タイミング情報を追加
                total_time = time.time() - start_time
                result['timing'] = {
                    'request_creation': request_time * 1000,
                    'network_roundtrip': network_time * 1000,
                    'response_parsing': parse_time * 1000,
                    'total_time': total_time * 1000
                }
                
                if self.debug:
                    print("\n=== TIMING INFORMATION ===")
                    print(f"Request creation time: {request_time*1000:.2f}ms")
                    print(f"Network round-trip time: {network_time*1000:.2f}ms")
                    print(f"Response parsing time: {parse_time*1000:.2f}ms")
                    print(f"Total operation time: {total_time*1000:.2f}ms")
                    print("========================\n")
                
                return result
            else:
                return {'error': 'Query request failed', 'response_type': response.type}
            
        except socket.timeout:
            return {'error': 'Request timeout', 'timeout': timeout}
        except Exception as e:
            if self.debug:
                import traceback
                traceback.print_exc()
            return {'error': str(e)}
        finally:
            sock.close()

    def get_weather_data_simple(self, area_code, include_all=False, timeout=5.0):
        """
        簡便なメソッド：基本的な気象データを一括取得
        
        Args:
            area_code: エリアコード
            include_all: すべてのデータを取得するか（警報・災害情報も含む）
            timeout: タイムアウト時間（秒）
            
        Returns:
            dict: 取得した気象データ
        """
        return self.get_weather_data(
            area_code=area_code,
            weather=True,
            temperature=True,
            precipitation_prob=True,
            alerts=include_all,
            disaster=include_all,
            timeout=timeout
        )

    def test_concurrent_requests(self, area_codes, num_threads=10, requests_per_thread=5):
        """
        並列リクエストのテストを実行する（改良版）
        
        Args:
            area_codes: テストするエリアコードのリスト
            num_threads: 並列スレッド数
            requests_per_thread: スレッドあたりのリクエスト数
            
        Returns:
            dict: テスト結果
        """
        results = []
        errors = []
        
        def worker_thread(thread_id):
            thread_results = []
            thread_errors = []
            
            for i in range(requests_per_thread):
                area_code = area_codes[i % len(area_codes)]
                try:
                    result = self.get_weather_data_simple(
                        area_code=area_code,
                        include_all=(i % 2 == 0)  # 交互に全データ取得
                    )
                    
                    if 'error' not in result:
                        thread_results.append({
                            'thread_id': thread_id,
                            'request_id': i,
                            'area_code': area_code,
                            'timing': result.get('timing', {}),
                            'success': True,
                            'has_weather': 'weather_code' in result,
                            'has_temperature': 'temperature' in result,
                            'has_precipitation_prob': 'precipitation_prob' in result
                        })
                    else:
                        thread_errors.append({
                            'thread_id': thread_id,
                            'request_id': i,
                            'area_code': area_code,
                            'error': result['error']
                        })
                        
                except Exception as e:
                    thread_errors.append({
                        'thread_id': thread_id,
                        'request_id': i,
                        'area_code': area_code,
                        'error': str(e)
                    })
            
            return thread_results, thread_errors
        
        print(f"Starting concurrent test: {num_threads} threads, {requests_per_thread} requests each")
        start_time = time.time()
        
        with concurrent.futures.ThreadPoolExecutor(max_workers=num_threads) as executor:
            futures = [executor.submit(worker_thread, i) for i in range(num_threads)]
            
            for future in concurrent.futures.as_completed(futures):
                thread_results, thread_errors = future.result()
                results.extend(thread_results)
                errors.extend(thread_errors)
        
        total_time = time.time() - start_time
        
        # 統計情報の計算
        successful_requests = len(results)
        failed_requests = len(errors)
        total_requests = successful_requests + failed_requests
        
        if successful_requests > 0:
            avg_response_time = sum(r['timing'].get('total_time', 0) for r in results) / successful_requests
            min_response_time = min(r['timing'].get('total_time', 0) for r in results)
            max_response_time = max(r['timing'].get('total_time', 0) for r in results)
        else:
            avg_response_time = min_response_time = max_response_time = 0
        
        return {
            'total_requests': total_requests,
            'successful_requests': successful_requests,
            'failed_requests': failed_requests,
            'success_rate': (successful_requests / total_requests * 100) if total_requests > 0 else 0,
            'total_test_time': total_time,
            'requests_per_second': total_requests / total_time if total_time > 0 else 0,
            'avg_response_time_ms': avg_response_time,
            'min_response_time_ms': min_response_time,
            'max_response_time_ms': max_response_time,
            'errors': errors
        }


def main():
    """メイン関数 - 使用例（専用パケットクラス版）"""
    print("Query Client Example (Enhanced with Specialized Packet Classes)")
    print("=" * 70)
    
    client = QueryClient(debug=True)
    
    # 単一リクエストのテスト
    print("\n1. Single Request Test")
    print("-" * 30)
    
    result = client.get_weather_data(
        area_code="011000",  # 札幌
        weather=True,
        temperature=True,
        precipitation_prob=True,
        alerts=True,
        disaster=True,
        source="query_client_test"
    )
    
    if 'error' not in result:
        print("✓ Request successful!")
        print(f"Area Code: {result.get('area_code')}")
        print(f"Weather Code: {result.get('weather_code')}")
        print(f"Temperature: {result.get('temperature')}°C")
        print(f"precipitation_prob: {result.get('precipitation_prob')}%")
        if result.get('alerts'):
            print(f"Alerts: {result.get('alerts')}")
        if result.get('disaster'):
            print(f"Disaster Info: {result.get('disaster')}")
    else:
        print(f"✗ Request failed: {result['error']}")
    
    # 簡便メソッドのテスト
    print("\n2. Simple Method Test")
    print("-" * 30)
    
    simple_result = client.get_weather_data_simple(
        area_code="130010",  # 東京
        include_all=True
    )
    
    if 'error' not in simple_result:
        print("✓ Simple request successful!")
        print(f"Area Code: {simple_result.get('area_code')}")
        print(f"Weather Code: {simple_result.get('weather_code')}")
        print(f"Temperature: {simple_result.get('temperature')}°C")
        print(f"precipitation_prob: {simple_result.get('precipitation_prob')}%")
    else:
        print(f"✗ Simple request failed: {simple_result['error']}")
    
    # 並列リクエストのテスト
    print("\n3. Concurrent Request Test")
    print("-" * 30)
    
    test_area_codes = ["011000", "012000", "013000", "014100", "015000"]  # 北海道の各地域
    
    test_result = client.test_concurrent_requests(
        area_codes=test_area_codes,
        num_threads=5,
        requests_per_thread=3
    )
    
    print(f"Total Requests: {test_result['total_requests']}")
    print(f"Successful: {test_result['successful_requests']}")
    print(f"Failed: {test_result['failed_requests']}")
    print(f"Success Rate: {test_result['success_rate']:.1f}%")
    print(f"Requests/Second: {test_result['requests_per_second']:.1f}")
    print(f"Avg Response Time: {test_result['avg_response_time_ms']:.2f}ms")
    print(f"Min Response Time: {test_result['min_response_time_ms']:.2f}ms")
    print(f"Max Response Time: {test_result['max_response_time_ms']:.2f}ms")
    
    if test_result['errors']:
        print(f"\nErrors ({len(test_result['errors'])}):")
        for error in test_result['errors'][:5]:  # 最初の5個のエラーのみ表示
            print(f"  Thread {error['thread_id']}, Request {error['request_id']}: {error['error']}")
    
    print("\n" + "="*70)
    print("Enhanced Query Client Example completed")
    print("✓ Using specialized packet classes for improved usability")
    print("✓ Simplified API with better error handling")
    print("✓ Automatic data conversion and validation")


if __name__ == "__main__":
    main()<|MERGE_RESOLUTION|>--- conflicted
+++ resolved
@@ -87,17 +87,10 @@
             if temp is not None:
                 print(f"Temperature: {temp}℃")
                 
-<<<<<<< HEAD
-        if hasattr(response, 'get_precipitation_prob_percentage'):
-            pops = response.get_precipitation_prob_percentage()
-            if pops is not None:
-                print(f"precipitation_prob: {pops}%")
-=======
         if hasattr(response, 'get_precipitation_prob'):
             pop = response.get_precipitation_prob()
             if pop is not None:
                 print(f"Precipitation: {pop}%")
->>>>>>> 9f1292d5
                 
         if hasattr(response, 'get_alerts'):
             alerts = response.get_alerts()
