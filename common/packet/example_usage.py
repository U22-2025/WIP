--- conflicted
+++ resolved
@@ -138,11 +138,7 @@
     print(f"\n新しいWeatherResponse処理:")
     print(f"  気温: {weather_resp.get_temperature_celsius()}℃ (自動変換)")
     print(f"  天気コード: {weather_resp.get_weather_code()}")
-<<<<<<< HEAD
-    print(f"  降水確率: {weather_resp.get_precipitation_prob_percentage()}%")
-=======
     print(f"  降水確率: {weather_resp.get_precipitation_prob()}%")
->>>>>>> 9f1292d5
     print(f"  警報: {weather_resp.get_alerts()}")
     print(f"  成功判定: {weather_resp.is_success()}")
     print(f"  全データ: {weather_resp.get_weather_data()}")
