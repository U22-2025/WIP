--- conflicted
+++ resolved
@@ -76,11 +76,7 @@
             type=2,  # 気象データリクエスト
             weather_flag=1 if weather else 0,
             temperature_flag=1 if temperature else 0,
-<<<<<<< HEAD
-            pops_flag=1 if precipitation_prob else 0,
-=======
             pop_flag=1 if precipitation_prob else 0,
->>>>>>> 9f1292d5
             alert_flag=1 if alerts else 0,
             disaster_flag=1 if disaster else 0,
             ex_flag=1 if ex_field else 0,
@@ -114,11 +110,7 @@
             packet_id=location_response.packet_id,
             weather=bool(location_response.weather_flag),
             temperature=bool(location_response.temperature_flag),
-<<<<<<< HEAD
-            precipitation_prob=bool(location_response.pops_flag),
-=======
             precipitation_prob=bool(location_response.pop_flag),
->>>>>>> 9f1292d5
             alerts=bool(location_response.alert_flag),
             disaster=bool(location_response.disaster_flag),
             day=location_response.day,
@@ -155,11 +147,7 @@
             packet_id=weather_request.packet_id,
             weather=bool(weather_request.weather_flag),
             temperature=bool(weather_request.temperature_flag),
-<<<<<<< HEAD
-            precipitation_prob=bool(weather_request.pops_flag),
-=======
             precipitation_prob=bool(weather_request.pop_flag),
->>>>>>> 9f1292d5
             alerts=bool(weather_request.alert_flag),
             disaster=bool(weather_request.disaster_flag),
             day=weather_request.day,
@@ -190,11 +178,7 @@
             types.append('weather')
         if self.temperature_flag:
             types.append('temperature')
-<<<<<<< HEAD
-        if self.pops_flag:
-=======
         if self.pop_flag:
->>>>>>> 9f1292d5
             types.append('precipitation_prob')
         if self.alert_flag:
             types.append('alerts')
@@ -272,17 +256,10 @@
                 temperature = actual_temp + 100  # パケットフォーマット変換
             
             # 降水確率
-<<<<<<< HEAD
-            if request.pops_flag and 'precipitation_prob' in weather_data:
-                pops_value = weather_data['precipitation_prob']
-                if isinstance(pops_value, list):
-                    pops = int(pops_value[0]) if pops_value else 0
-=======
             if request.pop_flag and 'precipitation_prob' in weather_data:
                 pop_value = weather_data['precipitation_prob']
                 if isinstance(pop_value, list):
                     pop = int(pop_value[0]) if pop_value else 0
->>>>>>> 9f1292d5
                 else:
                     pop = int(pop_value) if pop_value else 0
             
@@ -345,11 +322,7 @@
             return self.weather_code
         return None
     
-<<<<<<< HEAD
-    def get_precipitation_prob_percentage(self) -> Optional[int]:
-=======
     def get_precipitation(self) -> Optional[int]:
->>>>>>> 9f1292d5
         """
         降水確率を取得
         
@@ -404,13 +377,8 @@
         if self.temperature_flag:
             data['temperature'] = self.get_temperature_celsius()
         
-<<<<<<< HEAD
-        if self.pops_flag:
-            data['precipitation_prob'] = self.get_precipitation_prob_percentage()
-=======
         if self.pop_flag:
             data['precipitation_prob'] = self.get_precipitation()
->>>>>>> 9f1292d5
         
         # 拡張データ
         alerts = self.get_alerts()
@@ -444,11 +412,7 @@
             has_data = True
         if self.temperature_flag and self.get_temperature_celsius() is not None:
             has_data = True
-<<<<<<< HEAD
-        if self.pops_flag and self.get_precipitation_prob_percentage() is not None:
-=======
         if self.pop_flag and self.get_precipitation() is not None:
->>>>>>> 9f1292d5
             has_data = True
         if self.alert_flag and self.get_alerts():
             has_data = True
