"""
天気パケット - エンドユーザー向けAPI
weather_clientで使用される、使いやすいファクトリーメソッドを提供
"""
from typing import Optional, Dict, Any, Union
from datetime import datetime
from .request import Request
from .response import Response


class WeatherRequest(Request):
    """
    天気情報リクエスト（エンドユーザー向け）
    
    座標やエリアコードから天気情報を要求するための
    使いやすいファクトリーメソッドを提供します。
    """
    
    @classmethod
    def create_by_coordinates(
        cls, 
        latitude: float, 
        longitude: float,
        *,
        packet_id: int,
        weather: bool = True,
        temperature: bool = True,
        precipitation_prob: bool = True,
        alerts: bool = False,
        disaster: bool = False,
        day: int = 0,
        version: int = 1
    ) -> 'WeatherRequest':
        """
        座標から天気情報を要求するリクエストを作成（Type 0）
        
        Args:
            latitude: 緯度
            longitude: 経度
            packet_id: パケットID
            weather: 天気データを取得するか
            temperature: 気温データを取得するか
            precipitation_prob: 降水確率データを取得するか
            alerts: 警報データを取得するか
            disaster: 災害情報データを取得するか
            day: 予報日（0: 今日, 1: 明日, ...）
            version: プロトコルバージョン
            
        Returns:
            WeatherRequestインスタンス
            
        Examples:
            >>> request = WeatherRequest.create_by_coordinates(
            ...     latitude=35.6895,
            ...     longitude=139.6917,
            ...     packet_id=123,
            ...     weather=True,
            ...     temperature=True
            ... )
        """
        return cls(
            version=version,
            packet_id=packet_id,
            type=0,  # 座標解決リクエスト
            weather_flag=1 if weather else 0,
            temperature_flag=1 if temperature else 0,
<<<<<<< HEAD
            pops_flag=1 if precipitation_prob else 0,
=======
            pop_flag=1 if precipitation_prob else 0,
>>>>>>> 9f1292d5
            alert_flag=1 if alerts else 0,
            disaster_flag=1 if disaster else 0,
            ex_flag=1,  # 拡張フィールドを使用
            day=day,
            timestamp=int(datetime.now().timestamp()),
            ex_field={
                "latitude": latitude,
                "longitude": longitude
            }
        )
    
    @classmethod
    def create_by_area_code(
        cls,
        area_code: Union[str, int],
        *,
        packet_id: int,
        weather: bool = True,
        temperature: bool = True,
        precipitation_prob: bool = True,
        alerts: bool = False,
        disaster: bool = False,
        day: int = 0,
        version: int = 1
    ) -> 'WeatherRequest':
        """
        エリアコードから天気情報を要求するリクエストを作成（Type 2）
        
        Args:
            area_code: エリアコード（文字列または数値、例: "011000" または 11000）
            packet_id: パケットID
            weather: 天気データを取得するか
            temperature: 気温データを取得するか
            precipitation_prob: 降水確率データを取得するか
            alerts: 警報データを取得するか
            disaster: 災害情報データを取得するか
            day: 予報日（0: 今日, 1: 明日, ...）
            version: プロトコルバージョン
            
        Returns:
            WeatherRequestインスタンス
            
        Examples:
            >>> request = WeatherRequest.create_by_area_code(
            ...     area_code="011000",
            ...     packet_id=456,
            ...     weather=True,
            ...     temperature=True,
            ...     alerts=True
            ... )
        """
        # エリアコードを6桁の文字列に正規化
        if isinstance(area_code, int):
            area_code_str = f"{area_code:06d}"
        else:
            area_code_str = str(area_code).zfill(6)
        
        return cls(
            version=version,
            packet_id=packet_id,
            type=2,  # 気象データリクエスト
            weather_flag=1 if weather else 0,
            temperature_flag=1 if temperature else 0,
<<<<<<< HEAD
            pops_flag=1 if precipitation_prob else 0,
=======
            pop_flag=1 if precipitation_prob else 0,
>>>>>>> 9f1292d5
            alert_flag=1 if alerts else 0,
            disaster_flag=1 if disaster else 0,
            ex_flag=0,  # Type 2では基本的に拡張フィールド不要
            day=day,
            timestamp=int(datetime.now().timestamp()),
            area_code=area_code_str
        )
    
    def get_request_summary(self) -> Dict[str, Any]:
        """
        リクエストの要約情報を取得
        
        Returns:
            リクエストの要約辞書
        """
        summary = {
            'type': 'coordinate_lookup' if self.type == 0 else 'area_code_lookup',
            'packet_id': self.packet_id,
            'day': self.day,
            'requested_data': []
        }
        
        if self.weather_flag:
            summary['requested_data'].append('weather')
        if self.temperature_flag:
            summary['requested_data'].append('temperature')
<<<<<<< HEAD
        if self.pops_flag:
=======
        if self.pop_flag:
>>>>>>> 9f1292d5
            summary['requested_data'].append('precipitation_prob')
        if self.alert_flag:
            summary['requested_data'].append('alerts')
        if self.disaster_flag:
            summary['requested_data'].append('disaster')
        
        if self.type == 0 and self.ex_field:
            summary['latitude'] = self.ex_field.get('latitude')
            summary['longitude'] = self.ex_field.get('longitude')
        elif self.type == 2:
            summary['area_code'] = self.area_code
        
        return summary


class WeatherResponse(Response):
    """
    天気情報レスポンス（エンドユーザー向け）
    
    QueryServerから返される気象データ（Type 3）を
    使いやすい形で処理するためのメソッドを提供します。
    """
    
    def get_temperature_celsius(self) -> Optional[int]:
        """
        気温を摂氏で取得
        
        Returns:
            気温（摂氏）またはNone
            
        Examples:
            >>> response = WeatherResponse.from_bytes(data)
            >>> temp = response.get_temperature_celsius()
            >>> print(f"気温: {temp}℃")
        """
        if self.temperature_flag and hasattr(self, 'temperature'):
            return self.temperature - 100
        return None
    
    def get_weather_code(self) -> Optional[int]:
        """
        天気コードを取得
        
        Returns:
            天気コードまたはNone
        """
        if self.weather_flag and hasattr(self, 'weather_code'):
            return self.weather_code
        return None
    
<<<<<<< HEAD
    def get_precipitation_prob_percentage(self) -> Optional[int]:
=======
    def get_precipitation(self) -> Optional[int]:
>>>>>>> 9f1292d5
        """
        降水確率を取得
        
        Returns:
            降水確率（パーセント）またはNone
        """
        if self.pop_flag and hasattr(self, 'pop'):
            return self.pop
        return None
    
    def get_alerts(self) -> list:
        """
        警報情報を取得
        
        Returns:
            警報情報のリスト（空の場合は空リスト）
        """
        if self.alert_flag and hasattr(self, 'ex_field') and self.ex_field:
            alerts = self.ex_field.get('alert', [])
            return alerts if isinstance(alerts, list) else [alerts]
        return []
    
    def get_disaster_info(self) -> list:
        """
        災害情報を取得
        
        Returns:
            災害情報のリスト（空の場合は空リスト）
        """
        if self.disaster_flag and hasattr(self, 'ex_field') and self.ex_field:
            disaster = self.ex_field.get('disaster', [])
            return disaster if isinstance(disaster, list) else [disaster]
        return []
    
    def get_weather_data(self) -> Dict[str, Any]:
        """
        全ての天気データを整形して取得
        
        Returns:
            天気データの辞書
            
        Examples:
            >>> response = WeatherResponse.from_bytes(data)
            >>> data = response.get_weather_data()
            >>> print(f"気温: {data.get('temperature')}℃")
            >>> print(f"天気: {data.get('weather_code')}")
        """
        data = {
            'area_code': self.area_code,
            'timestamp': self.timestamp,
            'day': self.day
        }
        
        # 基本データ
        if self.weather_flag:
            data['weather_code'] = self.get_weather_code()
        
        if self.temperature_flag:
            data['temperature'] = self.get_temperature_celsius()
        
<<<<<<< HEAD
        if self.pops_flag:
            data['precipitation_prob'] = self.get_precipitation_prob_percentage()
=======
        if self.pop_flag:
            data['precipitation_prob'] = self.get_precipitation()
>>>>>>> 9f1292d5
        
        # 拡張データ
        alerts = self.get_alerts()
        if alerts:
            data['alerts'] = alerts
        
        disaster_info = self.get_disaster_info()
        if disaster_info:
            data['disaster'] = disaster_info
        
        return data
    
    def is_success(self) -> bool:
        """
        レスポンスが成功かどうかを判定
        
        Returns:
            成功の場合True
        """
        # 基本的な妥当性チェック
        if not self.area_code or self.area_code == "000000":
            return False
        
        # 要求されたデータが少なくとも1つ含まれているかチェック
        has_data = False
        if self.weather_flag and self.get_weather_code() is not None:
            has_data = True
        if self.temperature_flag and self.get_temperature_celsius() is not None:
            has_data = True
<<<<<<< HEAD
        if self.pops_flag and self.get_precipitation_prob_percentage() is not None:
=======
        if self.pop_flag and self.get_precipitation() is not None:
>>>>>>> 9f1292d5
            has_data = True
        if self.alert_flag and self.get_alerts():
            has_data = True
        if self.disaster_flag and self.get_disaster_info():
            has_data = True
        
        return has_data
    
    def get_response_summary(self) -> Dict[str, Any]:
        """
        レスポンスの要約情報を取得
        
        Returns:
            レスポンスの要約辞書
        """
        return {
            'success': self.is_success(),
            'area_code': self.area_code,
            'packet_id': self.packet_id,
            'data': self.get_weather_data()
        }
    
    @classmethod
    def from_query_response(cls, query_response) -> 'WeatherResponse':
        """
        QueryResponseからWeatherResponseに変換
        
        Args:
            query_response: QueryResponseインスタンス
            
        Returns:
            WeatherResponseインスタンス
            
        Examples:
            >>> query_resp = QueryResponse.from_bytes(data)
            >>> weather_resp = WeatherResponse.from_query_response(query_resp)
        """
        # QueryResponseのバイト列を取得してWeatherResponseで再パース
        query_bytes = query_response.to_bytes()
        return cls.from_bytes(query_bytes)<|MERGE_RESOLUTION|>--- conflicted
+++ resolved
@@ -64,11 +64,7 @@
             type=0,  # 座標解決リクエスト
             weather_flag=1 if weather else 0,
             temperature_flag=1 if temperature else 0,
-<<<<<<< HEAD
-            pops_flag=1 if precipitation_prob else 0,
-=======
             pop_flag=1 if precipitation_prob else 0,
->>>>>>> 9f1292d5
             alert_flag=1 if alerts else 0,
             disaster_flag=1 if disaster else 0,
             ex_flag=1,  # 拡張フィールドを使用
@@ -132,11 +128,7 @@
             type=2,  # 気象データリクエスト
             weather_flag=1 if weather else 0,
             temperature_flag=1 if temperature else 0,
-<<<<<<< HEAD
-            pops_flag=1 if precipitation_prob else 0,
-=======
             pop_flag=1 if precipitation_prob else 0,
->>>>>>> 9f1292d5
             alert_flag=1 if alerts else 0,
             disaster_flag=1 if disaster else 0,
             ex_flag=0,  # Type 2では基本的に拡張フィールド不要
@@ -163,11 +155,7 @@
             summary['requested_data'].append('weather')
         if self.temperature_flag:
             summary['requested_data'].append('temperature')
-<<<<<<< HEAD
-        if self.pops_flag:
-=======
         if self.pop_flag:
->>>>>>> 9f1292d5
             summary['requested_data'].append('precipitation_prob')
         if self.alert_flag:
             summary['requested_data'].append('alerts')
@@ -218,11 +206,7 @@
             return self.weather_code
         return None
     
-<<<<<<< HEAD
-    def get_precipitation_prob_percentage(self) -> Optional[int]:
-=======
-    def get_precipitation(self) -> Optional[int]:
->>>>>>> 9f1292d5
+    def get_precipitation_prob(self) -> Optional[int]:
         """
         降水確率を取得
         
@@ -283,13 +267,8 @@
         if self.temperature_flag:
             data['temperature'] = self.get_temperature_celsius()
         
-<<<<<<< HEAD
-        if self.pops_flag:
-            data['precipitation_prob'] = self.get_precipitation_prob_percentage()
-=======
         if self.pop_flag:
-            data['precipitation_prob'] = self.get_precipitation()
->>>>>>> 9f1292d5
+            data['precipitation_prob'] = self.get_precipitation_prob()
         
         # 拡張データ
         alerts = self.get_alerts()
@@ -319,11 +298,7 @@
             has_data = True
         if self.temperature_flag and self.get_temperature_celsius() is not None:
             has_data = True
-<<<<<<< HEAD
-        if self.pops_flag and self.get_precipitation_prob_percentage() is not None:
-=======
-        if self.pop_flag and self.get_precipitation() is not None:
->>>>>>> 9f1292d5
+        if self.pop_flag and self.get_precipitation_prob() is not None:
             has_data = True
         if self.alert_flag and self.get_alerts():
             has_data = True
