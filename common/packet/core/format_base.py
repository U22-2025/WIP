"""
パケットフォーマットの基底クラス（修正版）
共通ヘッダー部分の構造を定義し、ビット操作の基本機能を提供します
"""
from typing import Optional, Union, Dict, Any
from pathlib import Path
from ..dynamic_format import load_base_fields, reload_base_fields
from .exceptions import BitFieldError
from .bit_utils import extract_bits
<<<<<<< HEAD
=======
from ...utils.auth import WIPAuth
from datetime import datetime
>>>>>>> bf92ffaf


class FormatBase:
    """
    パケットフォーマットの基底クラス
    共通ヘッダー部分の構造を定義し、ビット操作の基本機能を提供します
    
    ビットフィールド構造:
    - version:          1-4bit   (4ビット)
    - packet_id:        5-16bit  (12ビット)
    - type:             17-19bit (3ビット)
    - weather_flag:     20bit    (1ビット)
    - temperature_flag: 21bit    (1ビット)
    - pop_flag:        22bit    (1ビット)
    - alert_flag:       23bit    (1ビット)
    - disaster_flag:    24bit    (1ビット)
    - ex_flag:          25bit    (1ビット)
    - day:              26-28bit (3ビット)
    - reserved:         29-32bit (4ビット)
    - timestamp:        33-96bit (64ビット)
    - area_code:        97-116bit (20ビット)
    - checksum:         117-128bit (12ビット)
    """
    
    # JSON定義からフィールド仕様を動的に読み込む
    FIELD_SPEC = load_base_fields()
    FIELD_LENGTH = {k: v["length"] for k, v in FIELD_SPEC.items()}
    FIELD_TYPE = {k: v.get("type", "int") for k, v in FIELD_SPEC.items()}

    # ビットフィールドの開始位置を計算
    FIELD_POSITION = {}
    _current_pos = 0
    for field, length in FIELD_LENGTH.items():
        FIELD_POSITION[field] = _current_pos
        _current_pos += length

    # ビットフィールド定義 (位置, 長さ)
    _BIT_FIELDS = {}
    for field, pos in FIELD_POSITION.items():
        _BIT_FIELDS[field] = (pos, FIELD_LENGTH[field])
    
    # フィールドの有効範囲
    _FIELD_RANGES = {
        field: (0, (1 << length) - 1)
        for field, length in FIELD_LENGTH.items()
    }

    # 初期ロード時にプロパティを生成
    # （メソッド定義後に実行するためプレースホルダ。実際の呼び出しはクラス定義末尾で行う）

    @classmethod
    def _generate_properties(cls) -> None:
        """FIELD_LENGTH に基づきプロパティを動的に生成する"""
        for field in cls.FIELD_LENGTH:
            if field == "area_code":
                def getter(self, *, _f=field):
                    area_code_int = getattr(self, f"_{_f}", 0)
                    return f"{area_code_int:06d}"

                def setter(self, value: Union[int, str], *, _f=field) -> None:
                    if isinstance(value, str):
                        try:
                            area_code_int = int(value)
                        except ValueError:
                            raise BitFieldError(
                                f"エリアコード '{value}' は有効な数値ではありません"
                            )
                    elif isinstance(value, (int, float)):
                        area_code_int = int(value)
                    else:
                        raise BitFieldError(
                            f"エリアコードは文字列または数値である必要があります。受け取った型: {type(value)}"
                        )
                    area_len = cls.FIELD_LENGTH.get("area_code", 20)
                    max_area = (1 << area_len) - 1
                    if not (0 <= area_code_int <= max_area):
                        raise BitFieldError(
                            f"エリアコード {area_code_int} が{area_len}ビットの範囲（0-{max_area}）を超えています"
                        )
                    self._set_validated_field(_f, area_code_int)

            else:
                def getter(self, *, _f=field):
                    return getattr(self, f"_{_f}", 0)

                def setter(self, value: Union[int, float], *, _f=field) -> None:
                    self._set_validated_field(_f, value)

            setattr(cls, field, property(getter, setter))

    @classmethod
    def reload_field_spec(cls, file_name: str | Path = "request_fields.json") -> None:
        """JSON定義を再読み込みしてフィールド仕様を更新する"""
        old_fields = set(cls.FIELD_LENGTH)
        cls.FIELD_SPEC = reload_base_fields(file_name)
        cls.FIELD_LENGTH = {k: v["length"] for k, v in cls.FIELD_SPEC.items()}
        cls.FIELD_TYPE = {k: v.get("type", "int") for k, v in cls.FIELD_SPEC.items()}
        new_fields = set(cls.FIELD_LENGTH)

        cls.FIELD_POSITION = {}
        current_pos = 0
        for field, length in cls.FIELD_LENGTH.items():
            cls.FIELD_POSITION[field] = current_pos
            current_pos += length

        cls._BIT_FIELDS = {
            field: (pos, cls.FIELD_LENGTH[field])
            for field, pos in cls.FIELD_POSITION.items()
        }

        cls._FIELD_RANGES = {
            field: (0, (1 << length) - 1)
            for field, length in cls.FIELD_LENGTH.items()
        }

        removed = old_fields - new_fields
        for field in removed:
            if hasattr(cls, field):
                delattr(cls, field)

        cls._generate_properties()

    def __init__(self, *, bitstr: Optional[int] = None, **kwargs) -> None:
        """
        共通フィールドの初期化。すべてのフィールドはJSON定義に基づき ``kwargs``
        で指定します。

        Args:
            bitstr: ビット列からの変換用
            **kwargs: フィールド名と値のペア
            
        Raises:
            BitFieldError: フィールド値が不正な場合
        """
        try:
            # チェックサム自動計算フラグ
            self._auto_checksum = True

            # ビット列が提供された場合はそれを解析
            if bitstr is not None:
                self.from_bits(bitstr)
                return

            # フィールドの初期化と検証
            remaining = dict(kwargs)
            for field in self.FIELD_LENGTH:
                value = remaining.pop(field, 0)
                self._set_validated_field(field, value)

            if remaining:
                raise BitFieldError(f"未知のフィールド: {', '.join(remaining.keys())}")
                
        except BitFieldError:
            raise
        except Exception as e:
            raise BitFieldError("パケットの初期化中にエラー: {}".format(e))

    def _set_validated_field(self, field: str, value: Union[int, float, str]) -> None:
        """
        フィールド値を検証して設定する
        
        Args:
            field: 設定するフィールド名
            value: 設定する値（整数、浮動小数点、または文字列）
            
        Raises:
            BitFieldError: 値が有効範囲外の場合、または不正な型の場合
        """
        # area_codeフィールドの特別な処理
        if field == 'area_code':
            if isinstance(value, str):
                try:
                    value = int(value)
                except ValueError:
                    raise BitFieldError(f"エリアコード '{value}' は有効な数値ではありません")
            elif isinstance(value, (int, float)):
                value = int(value)
            else:
                raise BitFieldError(f"エリアコードは文字列または数値である必要があります。受け取った型: {type(value)}")
        else:
            # 他のフィールドは数値のみ
            if not isinstance(value, (int, float)):
                raise BitFieldError(f"フィールド '{field}' の値は数値である必要があります。受け取った型: {type(value)}")
            
        # 浮動小数点数を整数に変換
        if isinstance(value, float):
            value = int(value)
            
        if field in self._FIELD_RANGES:
            min_val, max_val = self._FIELD_RANGES[field]
            if not (min_val <= value <= max_val):
                raise BitFieldError("フィールド '{}' の値 {} が有効範囲 {}～{} 外です".format(
                    field, value, min_val, max_val))
                
        # 内部フィールドに値を設定
        setattr(self, f'_{field}', value)
        
        # チェックサム以外のフィールドが更新された場合、チェックサムを再計算
        if field != 'checksum' and hasattr(self, '_auto_checksum') and self._auto_checksum:
            self._recalculate_checksum()

    def _recalculate_checksum(self) -> None:
        """
        チェックサムを再計算する
        """
        try:
            # 一時的にチェックサムを0にしてビット列を取得
            original_checksum = getattr(self, '_checksum', 0)
            self._checksum = 0
            bitstr = self.to_bits()
            
            # 必要なバイト数を計算
            required_bytes = (bitstr.bit_length() + 7) // 8
            min_packet_size = self.get_min_packet_size()
            
            # リトルエンディアンでバイト列に変換
            if required_bytes > 0:
                bytes_data = bitstr.to_bytes(required_bytes, byteorder='little')
            else:
                bytes_data = b''
            
            # パケットタイプに応じた最小サイズまでパディング
            if len(bytes_data) < min_packet_size:
                bytes_data = bytes_data + b'\x00' * (min_packet_size - len(bytes_data))
            
            # チェックサムを計算して設定
            self._checksum = self.calc_checksum12(bytes_data)
            
        except Exception as e:
            # エラー時は元のチェックサムを復元
            self._checksum = original_checksum
            raise BitFieldError(f"チェックサム再計算中にエラー: {e}")


    def from_bits(self, bitstr: int) -> None:
        """
        ビット列から全フィールドを設定する
        
        Args:
            bitstr: 解析するビット列
        """
        try:
            for field, (start, length) in self._BIT_FIELDS.items():
                value = extract_bits(bitstr, start, length)
                setattr(self, field, value)
        except Exception as e:
            raise BitFieldError(f"ビット列の解析中にエラーが発生しました: {e}")

    def get_min_packet_size(self) -> int:
        """
        パケットの最小サイズを取得する（子クラスでオーバーライド可能）

        Returns:
            最小パケットサイズ（バイト）
        """
        cls = self.__class__
        return sum(cls.FIELD_LENGTH.values()) // 8

    def to_bits(self) -> int:
        """
        全フィールドをビット列に変換する
        
        Returns:
            ビット列表現
        """
        try:
            bitstr = 0
            for field, (start, length) in self._BIT_FIELDS.items():
                # area_codeフィールドの特別な処理
                if field == 'area_code':
                    # 内部の数値を直接取得
                    value = getattr(self, f'_{field}', 0)
                else:
                    value = getattr(self, field)
                
                # 値の範囲を確認
                if isinstance(value, float):
                    value = int(value)
                elif isinstance(value, str):
                    # 文字列の場合は数値に変換
                    try:
                        value = int(value)
                    except ValueError:
                        raise BitFieldError(f"フィールド '{field}' の文字列値 '{value}' を数値に変換できません")
                
                max_val = (1 << length) - 1
                if value > max_val:
                    raise BitFieldError(
                        f"フィールド '{field}' の値 {value} が最大値 {max_val} を超えています"
                    )
                bitstr |= (value & max_val) << start
            return bitstr
        except Exception as e:
            raise BitFieldError(f"ビット列への変換中にエラーが発生しました: {e}")
            
    def to_bytes(self) -> bytes:
        """
        ビット列をバイト列に変換する
        
        基本フィールドをバイト列に変換します。
        チェックサムを計算して格納します。
        
        Returns:
            バイト列表現
            
        Raises:
            BitFieldError: バイト列への変換中にエラーが発生した場合
        """
        try:
            # 一時的にチェックサムを0にしてビット列を取得
            original_checksum = self.checksum
            self.checksum = 0
            bitstr = self.to_bits()
            
            # 必要なバイト数を計算
            required_bytes = (bitstr.bit_length() + 7) // 8
            min_packet_size = self.get_min_packet_size()
            
            # リトルエンディアンでバイト列に変換
            if required_bytes > 0:
                bytes_data = bitstr.to_bytes(required_bytes, byteorder='little')
            else:
                bytes_data = b''
            
            # パケットタイプに応じた最小サイズまでパディング
            if len(bytes_data) < min_packet_size:
                bytes_data = bytes_data + b'\x00' * (min_packet_size - len(bytes_data))
            
            # チェックサムを計算して設定
            self.checksum = self.calc_checksum12(bytes_data)
            
            # 最終的なビット列を生成（チェックサムを含む）
            final_bitstr = self.to_bits()
            
            # 最終的なバイト列を生成
            final_required_bytes = (final_bitstr.bit_length() + 7) // 8
            if final_required_bytes > 0:
                final_bytes = final_bitstr.to_bytes(final_required_bytes, byteorder='little')
            else:
                final_bytes = b''
            
            # パケットタイプに応じた最小サイズまでパディング
            if len(final_bytes) < min_packet_size:
                final_bytes = final_bytes + b'\x00' * (min_packet_size - len(final_bytes))
            
            return final_bytes
            
        except Exception as e:
            # エラー時は元のチェックサムを復元
            self.checksum = original_checksum
            raise BitFieldError("バイト列への変換中にエラー: {}".format(e))
        
    @classmethod
    def from_bytes(cls, data: bytes) -> 'FormatBase':
        """
        バイト列からインスタンスを生成する
        
        Args:
            data: バイト列
            
        Returns:
            生成されたインスタンス
        """
        # バイト列の長さが最小パケットサイズより短い場合はエラー
        min_packet_size = cls().get_min_packet_size()
        if len(data) < min_packet_size:
            raise BitFieldError(f"バイト列の長さが最小パケットサイズ {min_packet_size} バイトより短いです。受け取った長さ: {len(data)} バイト")

        # リトルエンディアンからビット列に変換
        bitstr = int.from_bytes(data, byteorder='little')
        
        # インスタンスを作成（bitstrは渡さない）
        instance = cls()

        # from_bits中の不要なチェックサム再計算を防ぐため一時的に無効化
        instance._auto_checksum = False

        # パケット全体のビット長を保存
        instance._total_bits = len(data) * 8

        # from_bitsを手動で呼び出す（_total_bitsが設定された後）
        instance.from_bits(bitstr)

        # チェックサム自動計算を再有効化
        instance._auto_checksum = True
        
        # チェックサムを検証
        if not instance.verify_checksum12(data):
            raise BitFieldError("チェックサム検証に失敗しました。パケットが破損しているか、改ざんされています。")
        
        return instance
        
    def __str__(self) -> str:
        """人間が読める形式で表示する"""
        fields = []
        for field in self._BIT_FIELDS:
            value = getattr(self, field)
            # フラグの場合は真偽値で表示
            if field.endswith('_flag'):
                fields.append(f"{field}={'True' if value else 'False'}")
            else:
                fields.append(f"{field}={value}")
        return f"{self.__class__.__name__}({', '.join(fields)})"
        
    def __repr__(self) -> str:
        """デバッグ用の表示"""
        return self.__str__()
        
    def calc_checksum12(self, data: bytes) -> int:
        """
        12ビットチェックサムを計算する
        
        Args:
            data: チェックサム計算対象のバイト列
            
        Returns:
            12ビットチェックサム値
        """
        total = 0
        
        # 1バイトずつ加算
        for byte in data:
            total += byte
            
        # キャリーを12ビットに折り返し
        while total >> 12:
            total = (total & 0xFFF) + (total >> 12)
            
        # 1の補数を返す（12ビットマスク）
        checksum = (~total) & 0xFFF
        return checksum
        
    def verify_checksum12(self, data_with_checksum: bytes) -> bool:
        """
        12ビットチェックサムを検証する
        
        Args:
            data_with_checksum: チェックサムを含むバイト列
            
        Returns:
            チェックサムが正しければTrue
        """
        try:
            # データからビット列を復元（リトルエンディアン）
            bitstr = int.from_bytes(data_with_checksum, byteorder='little')
            
            # チェックサム部分を抽出
            checksum_start, checksum_length = self._BIT_FIELDS['checksum']
            stored_checksum = extract_bits(bitstr, checksum_start, checksum_length)
            
            # チェックサム部分を0にしたデータを作成
            checksum_mask = ((1 << checksum_length) - 1) << checksum_start
            bitstr_without_checksum = bitstr & ~checksum_mask
            
            # チェックサム部分を0にしたバイト列を生成（リトルエンディアン）
            data_without_checksum = bitstr_without_checksum.to_bytes(len(data_with_checksum), byteorder='little')
            
            # チェックサムを計算
            calculated_checksum = self.calc_checksum12(data_without_checksum)
            
            # 計算されたチェックサムと格納されたチェックサムを比較
            return calculated_checksum == stored_checksum
            
        except Exception:
            return False
        
    def as_dict(self) -> Dict[str, Any]:
        """
        全フィールドを辞書形式で返す
        
        Returns:
            フィールド名と値の辞書
        """
        return {field: getattr(self, field) for field in self._BIT_FIELDS}


# クラス定義後にプロパティを生成
FormatBase._generate_properties()<|MERGE_RESOLUTION|>--- conflicted
+++ resolved
@@ -7,11 +7,8 @@
 from ..dynamic_format import load_base_fields, reload_base_fields
 from .exceptions import BitFieldError
 from .bit_utils import extract_bits
-<<<<<<< HEAD
-=======
 from ...utils.auth import WIPAuth
 from datetime import datetime
->>>>>>> bf92ffaf
 
 
 class FormatBase:
