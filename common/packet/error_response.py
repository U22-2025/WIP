--- conflicted
+++ resolved
@@ -10,11 +10,7 @@
         *,
         version: int = 1,
         packet_id: int = 0,
-<<<<<<< HEAD
-        error_code: int = 0,
-=======
         error_code: Union[int, str] = 0,
->>>>>>> 617c4e3d
         timestamp: Optional[int] = None,
         ex_field: Optional[Union[Dict[str, Any], ExtendedField]] = None,
         **kwargs,
@@ -29,11 +25,7 @@
             type=type_val,
             ex_flag=ex_flag_val,
             timestamp=timestamp or 0,
-<<<<<<< HEAD
-            weather_code=error_code,
-=======
             weather_code=int(error_code),
->>>>>>> 617c4e3d
             ex_field=ex_field,
             **kwargs,
         )
@@ -43,10 +35,5 @@
         return self.weather_code
 
     @error_code.setter
-<<<<<<< HEAD
-    def error_code(self, value: int) -> None:
-        self.weather_code = value
-=======
     def error_code(self, value: Union[int, str]) -> None:
         self.weather_code = int(value)
->>>>>>> 617c4e3d
